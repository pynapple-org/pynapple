--- conflicted
+++ resolved
@@ -26,7 +26,7 @@
 
 Input to the decoding functions always includes:
  - `tuning_curves`, computed using [`nap.compute_tuning_curves`](pynapple.process.tuning_curves.compute_tuning_curves).
- - `group`, a group of units as a `TsGroup` (spikes), `TsdFrame` (e.g. smoothed rates), or dict of `Ts`/`Tsd`.
+ - `data`, neural activity as a `TsGroup` (spikes), `TsdFrame` (e.g. smoothed rates), or dict of `Ts`/`Tsd`.
  - `epochs`, to restrict decoding to certain intervals.
  - `bin_size`, for when you pass spikes.
 
@@ -93,7 +93,7 @@
 ```{code-cell} ipython3
 decoded, proba_feature = nap.decode_bayes(
     tuning_curves=tuning_curves_1d,
-    group=tsgroup,
+    data=tsgroup,
     epochs=epochs,
     bin_size=0.06,
 )
@@ -165,13 +165,8 @@
 
 ```{code-cell} ipython3
 tuning_curves_2d = nap.compute_tuning_curves(
-<<<<<<< HEAD
-    group=ts_group,
+    data=ts_group,
     features=features, # containing 2 features
-=======
-    data=ts_group, # Spiking activity of 12 neurons
-    features=features, # 2-dimensional features
->>>>>>> 0e8bfce1
     bins=10,
     epochs=epochs,
     range=[(-1.0, 1.0), (-1.0, 1.0)], # range can be specified for each feature
@@ -191,7 +186,7 @@
 ```{code-cell} ipython3
 decoded, proba_feature = nap.decode_bayes(
     tuning_curves=tuning_curves_2d,
-    group=ts_group,
+    data=ts_group,
     epochs=epochs,
     bin_size=0.2,
 )
