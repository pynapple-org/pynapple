--- conflicted
+++ resolved
@@ -319,10 +319,6 @@
 for i, mu in enumerate(bin_centers):
     units.append(np.exp(kappa * np.cos(alpha - mu))) # wrapped Gaussian
 units = np.stack(units, axis=1)
-<<<<<<< HEAD
-units = (units-np.mean(units, axis=0)) / np.std(units, axis=0)
-=======
->>>>>>> 7dfc4baf
 tsdframe = nap.TsdFrame(t=features.times(), d=units)
 ```
 
