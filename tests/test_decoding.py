--- conflicted
+++ resolved
@@ -18,27 +18,27 @@
     features = nap.TsdFrame(t=times, d=feature_data)
     epochs = nap.IntervalSet(start=0, end=len(times))
 
-    group = {
+    data = {
         i: nap.Ts(t=times[np.all(feature_data == combo, axis=1)])
         for i, combo in enumerate(combos)
     }
 
     if binned:
-        group = nap.TsGroup(group).count(bin_size=1, ep=epochs)
-        group = nap.TsdFrame(
-            group.times() - 0.5,
-            group.values,
+        frame = nap.TsGroup(data).count(bin_size=1, ep=epochs)
+        data = nap.TsdFrame(
+            frame.times() - 0.5,
+            frame.values,
             time_support=epochs,
         )
 
     tuning_curves = nap.compute_tuning_curves(
-        group, features, bins=2, range=[(-0.5, 1.5)] * n_features
+        data, features, bins=2, range=[(-0.5, 1.5)] * n_features
     )
 
     return {
         "features": features,
         "tuning_curves": tuning_curves,
-        "group": group,
+        "data": data,
         "epochs": epochs,
         "bin_size": 1,
     }
@@ -74,14 +74,14 @@
             {"tuning_curves": get_testing_set_n(2)["tuning_curves"]},
             pytest.raises(
                 ValueError,
-                match="Different shapes for tuning_curves and group.",
+                match="Different shapes for tuning_curves and data.",
             ),
         ),
         (
             {"tuning_curves": get_testing_set_n(2, binned=True)["tuning_curves"]},
             pytest.raises(
                 ValueError,
-                match="Different shapes for tuning_curves and group.",
+                match="Different shapes for tuning_curves and data.",
             ),
         ),
         (
@@ -92,7 +92,7 @@
             },
             pytest.raises(
                 ValueError,
-                match="Different indices for tuning curves and group keys.",
+                match="Different indices for tuning curves and data keys.",
             ),
         ),
         (
@@ -103,51 +103,51 @@
             },
             pytest.raises(
                 ValueError,
-                match="Different indices for tuning curves and group keys.",
+                match="Different indices for tuning curves and data keys.",
             ),
         ),
         ({}, does_not_raise()),
         (get_testing_set_n(1), does_not_raise()),
         (get_testing_set_n(2), does_not_raise()),
-        # group
-        (
-            {"group": []},
+        # data
+        (
+            {"data": []},
             pytest.raises(
                 TypeError,
-                match="Unknown format for group.",
-            ),
-        ),
-        (
-            {"group": 1},
+                match="Unknown format for data.",
+            ),
+        ),
+        (
+            {"data": 1},
             pytest.raises(
                 TypeError,
-                match="Unknown format for group.",
-            ),
-        ),
-        (
-            {"group": get_testing_set_n(2)["group"]},
-            pytest.raises(
-                ValueError,
-                match="Different shapes for tuning_curves and group.",
+                match="Unknown format for data.",
+            ),
+        ),
+        (
+            {"data": get_testing_set_n(2)["data"]},
+            pytest.raises(
+                ValueError,
+                match="Different shapes for tuning_curves and data.",
             ),
         ),
         (
             {
-                "group": nap.TsGroup(
+                "data": nap.TsGroup(
                     {2: nap.Ts(t=np.arange(0, 50)), 3: nap.Ts(t=np.arange(0, 50))}
                 )
             },
             pytest.raises(
                 ValueError,
-                match="Different indices for tuning curves and group keys.",
-            ),
-        ),
-        (
-            {"group": nap.TsGroup(get_testing_set_n()["group"])},
+                match="Different indices for tuning curves and data keys.",
+            ),
+        ),
+        (
+            {"data": nap.TsGroup(get_testing_set_n()["data"])},
             does_not_raise(),
         ),
         (
-            {"group": get_testing_set_n(binned=True)["group"]},
+            {"data": get_testing_set_n(binned=True)["data"]},
             does_not_raise(),
         ),
         (
@@ -189,12 +189,12 @@
 @pytest.mark.parametrize("n_features", [1, 2, 3])
 @pytest.mark.parametrize("binned", [True, False])
 def test_decode_bayes(n_features, binned, uniform_prior):
-    features, tuning_curves, group, epochs, bin_size = get_testing_set_n(
+    features, tuning_curves, data, epochs, bin_size = get_testing_set_n(
         n_features, binned=binned
     ).values()
     decoded, proba = nap.decode_bayes(
         tuning_curves=tuning_curves,
-        group=group,
+        data=data,
         epochs=epochs,
         bin_size=bin_size,
         time_units="s",
@@ -225,17 +225,8 @@
 def get_testing_set_1d():
     feature = nap.Tsd(t=np.arange(0, 100, 1), d=np.repeat(np.arange(0, 2), 50))
     group = nap.TsGroup({i: nap.Ts(t=np.arange(0, 50) + 50 * i) for i in range(2)})
-<<<<<<< HEAD
     tc = nap.compute_1d_tuning_curves(
         group=group, feature=feature, nb_bins=2, minmax=(-0.5, 1.5)
-=======
-    tc = (
-        nap.compute_tuning_curves(
-            data=group, features=feature, bins=2, range=(-0.5, 1.5)
-        )
-        .to_pandas()
-        .T
->>>>>>> 0e8bfce1
     )
     ep = nap.IntervalSet(start=0, end=100)
     return feature, group, tc, ep
@@ -336,13 +327,8 @@
         }
     )
 
-<<<<<<< HEAD
     tc, xy = nap.compute_2d_tuning_curves(
         group=group, features=features, nb_bins=2, minmax=(-0.5, 1.5, -0.5, 1.5)
-=======
-    tc = nap.compute_tuning_curves(
-        data=group, features=features, bins=2, range=[(-0.5, 1.5), (-0.5, 1.5)]
->>>>>>> 0e8bfce1
     )
     ep = nap.IntervalSet(start=0, end=100)
     return features, group, tc, ep, tuple(xy)
