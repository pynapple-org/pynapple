--- conflicted
+++ resolved
@@ -7,11 +7,10 @@
 
 """Tests of decoding for `pynapple` package."""
 
+import pynapple as nap
 import numpy as np
 import pandas as pd
 import pytest
-
-import pynapple as nap
 
 
 def get_testing_set_1d():
@@ -37,12 +36,7 @@
     tmp[0:50, 1] = 0.0
     np.testing.assert_array_almost_equal(proba.values, tmp)
 
-<<<<<<< HEAD
-
-def test_decode_1d_with_dict():
-=======
 def test_decode_1d_with_TsdFrame():
->>>>>>> 9bccc4bd
     feature, group, tc, ep = get_testing_set_1d()
     count = group.count(bin_size=1, ep = ep)
     decoded, proba = nap.decode_1d(tc, count, ep, bin_size=1)
@@ -56,7 +50,6 @@
     tmp[0:50, 1] = 0.0
     np.testing.assert_array_almost_equal(proba.values, tmp)
 
-
 def test_decode_1d_with_feature():
     feature, group, tc, ep = get_testing_set_1d()
     decoded, proba = nap.decode_1d(tc, group, ep, bin_size=1, feature=feature)
@@ -86,20 +79,17 @@
     tmp[0:50, 1] = 0.0
     np.testing.assert_array_almost_equal(proba.values, tmp)
 
-
 def test_decode_1d_with_wrong_feature():
     feature, group, tc, ep = get_testing_set_1d()
     with pytest.raises(RuntimeError) as e_info:
-        nap.decode_1d(tc, group, ep, bin_size=1, feature=[1, 2, 3])
+        nap.decode_1d(tc, group, ep, bin_size=1, feature=[1,2,3])
     assert str(e_info.value) == "Unknown format for feature in decode_1d"
-
 
 def test_decode_1d_with_time_units():
     feature, group, tc, ep = get_testing_set_1d()
     for t, tu in zip([1, 1e3, 1e6], ["s", "ms", "us"]):
         decoded, proba = nap.decode_1d(tc, group, ep, 1.0 * t, time_units=tu)
         np.testing.assert_array_almost_equal(feature.values, decoded.values)
-
 
 def test_decoded_1d_raise_errors():
     feature, group, tc, ep = get_testing_set_1d()
@@ -160,9 +150,6 @@
     tmp[51:100:2, 1] = 1
     np.testing.assert_array_almost_equal(proba[:, :, 1], tmp)
 
-<<<<<<< HEAD
-
-=======
 def test_decode_2d_with_TsdFrame():
     features, group, tc, ep, xy = get_testing_set_2d()
     count = group.count(bin_size=1, ep = ep)
@@ -183,7 +170,6 @@
     tmp[51:100:2, 1] = 1
     np.testing.assert_array_almost_equal(proba[:, :, 1], tmp)
     
->>>>>>> 9bccc4bd
 def test_decode_2d_with_dict():
     features, group, tc, ep, xy = get_testing_set_2d()
     group = dict(group)
@@ -204,7 +190,6 @@
     tmp[51:100:2, 1] = 1
     np.testing.assert_array_almost_equal(proba[:, :, 1], tmp)
 
-
 def test_decode_2d_with_feature():
     features, group, tc, ep, xy = get_testing_set_2d()
     decoded, proba = nap.decode_2d(tc, group, ep, 1, xy)
