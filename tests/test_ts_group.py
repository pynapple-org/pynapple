# -*- coding: utf-8 -*-
# @Author: gviejo
# @Date:   2022-03-30 11:14:41
# @Last Modified by:   Guillaume Viejo
<<<<<<< HEAD
# @Last Modified time: 2024-08-02 16:02:43
=======
# @Last Modified time: 2024-07-31 10:20:37
>>>>>>> 7d9eb6f3

"""Tests of ts group for `pynapple` package."""

import pickle
import warnings
from collections import UserDict
from contextlib import nullcontext as does_not_raise

import numpy as np
import pandas as pd
import pytest
from pathlib import Path

import pynapple as nap


@pytest.fixture
def group():
    """Fixture to be used in all tests."""
    return {
        0: nap.Ts(t=np.arange(0, 200)),
        1: nap.Ts(t=np.arange(0, 200, 0.5), time_units="s"),
        2: nap.Ts(t=np.arange(0, 300, 0.2), time_units="s"),
    }


@pytest.fixture
def ts_group():
    # Placeholder setup for Ts and Tsd objects. Adjust as necessary.
    ts1 = nap.Ts(t=np.arange(10))
    ts2 = nap.Ts(t=np.arange(5))
    data = {1: ts1, 2: ts2}
    group = nap.TsGroup(data, meta=[10, 11])
    return group


@pytest.fixture
def ts_group_one_group():
    # Placeholder setup for Ts and Tsd objects. Adjust as necessary.
    ts1 = nap.Ts(t=np.arange(10))
    data = {1: ts1}
    group = nap.TsGroup(data, meta=[10])
    return group


class TestTsGroup1:

    def test_create_ts_group(self, group):
        tsgroup = nap.TsGroup(group)
        assert isinstance(tsgroup, UserDict)
        assert len(tsgroup) == 3

    @pytest.mark.parametrize(
        "test_dict, expectation",
        [
            ({"1": nap.Ts(np.arange(10)), "2":nap.Ts(np.arange(10))}, does_not_raise()),
            ({"1": nap.Ts(np.arange(10)), 2: nap.Ts(np.arange(10))}, does_not_raise()),
            ({"1": nap.Ts(np.arange(10)), 1: nap.Ts(np.arange(10))},
             pytest.raises(ValueError, match="Two dictionary keys contain the same integer")),
            ({"1.": nap.Ts(np.arange(10)), 2: nap.Ts(np.arange(10))},
             pytest.raises(ValueError, match="All keys must be convertible")),
            ({-1: nap.Ts(np.arange(10)), 1: nap.Ts(np.arange(10))}, does_not_raise()),
            ({1.5: nap.Ts(np.arange(10)), 1: nap.Ts(np.arange(10))},
             pytest.raises(ValueError, match="All keys must have integer value"))

        ]
    )
    def test_initialize_from_dict(self, test_dict, expectation):
        with expectation:
            nap.TsGroup(test_dict)

    @pytest.mark.parametrize(
        "tsgroup",
        [
            nap.TsGroup({"1": nap.Ts(np.arange(10)), "2": nap.Ts(np.arange(10))}),
            nap.TsGroup({"1": nap.Ts(np.arange(10)), 2: nap.Ts(np.arange(10))}),
            nap.TsGroup({-1: nap.Ts(np.arange(10)), 1: nap.Ts(np.arange(10))})

        ]
    )
    def test_metadata_len_match(self, tsgroup):
        assert len(tsgroup._metadata) == len(tsgroup)


    def test_create_ts_group_from_array(self):
        with warnings.catch_warnings(record=True) as w:
            nap.TsGroup({
                0: np.arange(0, 200),
                1: np.arange(0, 200, 0.5),
                2: np.arange(0, 300, 0.2),
                })
        assert str(w[0].message) == "Elements should not be passed as <class 'numpy.ndarray'>. Default time units is seconds when creating the Ts object."

    def test_create_ts_group_with_time_support(self, group):
        ep = nap.IntervalSet(start=0, end=100)
        tsgroup = nap.TsGroup(group, time_support=ep)
        np.testing.assert_array_almost_equal(tsgroup.time_support, ep)
        first = [tsgroup[i].index[0] for i in tsgroup]
        last = [tsgroup[i].index[-1] for i in tsgroup]
        assert np.all(first >= ep[0, 0])
        assert np.all(last <= ep[0, 1])

    def test_create_ts_group_with_empty_time_support(self):
        with pytest.raises(RuntimeError) as e_info:
            tmp = nap.TsGroup({
                0: nap.Ts(t=np.array([])),
                1: nap.Ts(t=np.array([])),
                2: nap.Ts(t=np.array([])),
                })
        assert str(e_info.value) == "Union of time supports is empty. Consider passing a time support as argument."

    def test_create_ts_group_with_bypass_check(self):
        tmp = {
            0: nap.Ts(t=np.arange(0, 100)),
            1: nap.Ts(t=np.arange(0, 200, 0.5), time_units="s"),
            2: nap.Ts(t=np.arange(0, 300, 0.2), time_units="s")
        }
        tsgroup = nap.TsGroup(tmp, time_support = nap.IntervalSet(0, 100), bypass_check=True)
        for i in tmp.keys():
            np.testing.assert_array_almost_equal(tmp[i].index, tsgroup[i].index)

        tmp = {
            0: nap.Ts(t=np.arange(0, 100)),
            1: nap.Ts(t=np.arange(0, 200, 0.5), time_units="s"),
            2: nap.Ts(t=np.arange(0, 300, 0.2), time_units="s")
        }
        tsgroup = nap.TsGroup(tmp, bypass_check=True)
        for i in tmp.keys():
            np.testing.assert_array_almost_equal(tmp[i].index, tsgroup[i].index)            

    def test_create_ts_group_with_metainfo(self, group):
        sr_info = pd.Series(index=[0, 1, 2], data=[0, 0, 0], name="sr")
        ar_info = np.ones(3) * 1
        tsgroup = nap.TsGroup(group, sr=sr_info, ar=ar_info)
        assert tsgroup._metadata.shape == (3, 3)
        np.testing.assert_array_almost_equal(tsgroup._metadata["sr"].values, sr_info.values)
        np.testing.assert_array_almost_equal(tsgroup._metadata["sr"].index.values, sr_info.index.values)
        np.testing.assert_array_almost_equal(tsgroup._metadata["ar"].values, ar_info)

    def test_add_metainfo(self, group):
        tsgroup = nap.TsGroup(group)
        df_info = pd.DataFrame(index=[0, 1, 2], data=[0, 0, 0], columns=["df"])
        sr_info = pd.Series(index=[0, 1, 2], data=[1, 1, 1], name="sr")
        ar_info = np.ones(3) * 3
        lt_info = [3,4,5]
        tu_info = (6,8,3)
        tsgroup.set_info(df_info, sr=sr_info, ar=ar_info, lt=lt_info, tu=tu_info)
        assert tsgroup._metadata.shape == (3, 6)
        pd.testing.assert_series_equal(tsgroup._metadata["df"], df_info["df"])
        pd.testing.assert_series_equal(tsgroup._metadata["sr"], sr_info)
        np.testing.assert_array_almost_equal(tsgroup._metadata["ar"].values, ar_info)
        np.testing.assert_array_almost_equal(tsgroup._metadata["lt"].values, lt_info)
        np.testing.assert_array_almost_equal(tsgroup._metadata["tu"].values, tu_info)

    def test_add_metainfo_raise_error(self, group):
        tsgroup = nap.TsGroup(group)
        df_info = pd.DataFrame(index=[4, 5, 6], data=[0, 0, 0], columns=["df"])

        with pytest.raises(RuntimeError) as e_info:
            tsgroup.set_info(df_info)
        assert str(e_info.value) == "Index are not equals"

        tsgroup = nap.TsGroup(group)
        sr_info = pd.Series(index=[0, 1, 2], data=[1, 1, 1])

        with pytest.raises(RuntimeError) as e_info:
            tsgroup.set_info(sr_info)
        assert str(e_info.value) == "Argument should be passed as keyword argument."

        tsgroup = nap.TsGroup(group)
        ar_info = np.ones(3) * 3

        with pytest.raises(RuntimeError) as e_info:
            tsgroup.set_info(ar_info)
        assert str(e_info.value) == "Argument should be passed as keyword argument."

    def test_add_metainfo_test_runtime_errors(self, group):
        tsgroup = nap.TsGroup(group)
        sr_info = pd.Series(index=[1, 2, 3], data=[1, 1, 1], name="sr")
        with pytest.raises(Exception) as e_info:
            tsgroup.set_info(sr=sr_info)
        assert str(e_info.value) == "Index are not equals for argument sr"
        df_info = pd.DataFrame(index=[1, 2, 3], data=[1, 1, 1], columns=["df"])
        with pytest.raises(Exception) as e_info:
            tsgroup.set_info(df_info)
        assert str(e_info.value) == "Index are not equals"

        sr_info = pd.Series(index=[1, 2, 3], data=[1, 1, 1], name="sr")
        with pytest.raises(Exception) as e_info:
            tsgroup.set_info(sr_info)
        assert str(e_info.value) == "Argument should be passed as keyword argument."

        ar_info = np.ones(4)
        with pytest.raises(Exception) as e_info:
            tsgroup.set_info(ar=ar_info)
        assert str(e_info.value) == "Array is not the same length."

    def test_keys(self, group):
        tsgroup = nap.TsGroup(group)
        assert tsgroup.keys() == [0, 1, 2]

    def test_rates_property(self, group):
        tsgroup = nap.TsGroup(group)
        pd.testing.assert_series_equal(tsgroup.rates, tsgroup._metadata['rate'])

    def test_items(self, group):
        tsgroup = nap.TsGroup(group)
        items = tsgroup.items()
        assert isinstance(items, list)
        for i,it in items:
            pd.testing.assert_series_equal(tsgroup[i].as_series(), it.as_series())

    def test_items(self, group):
        tsgroup = nap.TsGroup(group)
        values = tsgroup.values()
        assert isinstance(values, list)
        for i,it in enumerate(values):
            pd.testing.assert_series_equal(tsgroup[i].as_series(), it.as_series())

    def test_slicing(self, group):
        tsgroup = nap.TsGroup(group)
        assert isinstance(tsgroup[0], nap.Ts)
        pd.testing.assert_series_equal(group[0].as_series(), tsgroup[0].as_series())
        assert isinstance(tsgroup[[0, 2]], nap.TsGroup)
        assert len(tsgroup[[0, 2]]) == 2
        assert tsgroup[[0, 2]].keys() == [0, 2]

    def test_slicing_error(self, group):
        tsgroup = nap.TsGroup(group)
        with pytest.raises(Exception):
            tmp = tsgroup[4]

    def test_get_info(self, group):
        tsgroup = nap.TsGroup(group)
        df_info = pd.DataFrame(index=[0, 1, 2], data=[0, 0, 0], columns=["df"])
        sr_info = pd.Series(index=[0, 1, 2], data=[1, 1, 1], name="sr")
        ar_info = np.ones(3) * 3
        tsgroup.set_info(df_info, sr=sr_info, ar=ar_info)
        pd.testing.assert_series_equal(tsgroup.get_info("df"), df_info["df"])
        pd.testing.assert_series_equal(tsgroup.get_info("sr"), sr_info)
        np.testing.assert_array_almost_equal(tsgroup.get_info("ar").values, ar_info)

    def test_get_rate(self, group):
        tsgroup = nap.TsGroup(group)
        rate = tsgroup._metadata["rate"]
        pd.testing.assert_series_equal(rate, tsgroup.get_info("rate"))
        pd.testing.assert_series_equal(rate, tsgroup.get_info("freq"))
        pd.testing.assert_series_equal(rate, tsgroup.get_info("frequency"))

    def test_restrict(self, group):
        tsgroup = nap.TsGroup(group)
        ep = nap.IntervalSet(start=0, end=100)
        tsgroup2 = tsgroup.restrict(ep)
        first = [tsgroup2[i].index[0] for i in tsgroup2]
        last = [tsgroup2[i].index[-1] for i in tsgroup2]
        assert np.all(first >= ep[0, 0])
        assert np.all(last <= ep[0, 1])

    def test_value_from(self, group):
        tsgroup = nap.TsGroup(group)
        tsd = nap.Tsd(t=np.arange(0, 300, 0.1), d=np.arange(3000))
        tsgroup2 = tsgroup.value_from(tsd)
        np.testing.assert_array_almost_equal(tsgroup2[0].values, np.arange(0, 2000, 10))
        np.testing.assert_array_almost_equal(tsgroup2[1].values, np.arange(0, 2000, 5))
        np.testing.assert_array_almost_equal(tsgroup2[2].values, np.arange(0, 3000, 2))

    def test_value_from_with_restrict(self, group):
        tsgroup = nap.TsGroup(group)
        tsd = nap.Tsd(t=np.arange(0, 300, 0.1), d=np.arange(3000))
        ep = nap.IntervalSet(start=0, end=100)
        tsgroup2 = tsgroup.value_from(tsd, ep)
        np.testing.assert_array_almost_equal(tsgroup2[0].values, np.arange(0, 1010, 10))
        np.testing.assert_array_almost_equal(tsgroup2[1].values, np.arange(0, 1005, 5))
        np.testing.assert_array_almost_equal(tsgroup2[2].values, np.arange(0, 1002, 2))

    def test_count(self, group):
        ep = nap.IntervalSet(start=0, end=100)
        tsgroup = nap.TsGroup(group, time_support=ep)
        count = tsgroup.count(1.0)
        np.testing.assert_array_almost_equal(
            count.loc[0].values[0:-1].flatten(), np.ones(len(count) - 1)
        )
        np.testing.assert_array_almost_equal(
            count.loc[1].values[0:-1].flatten(), np.ones(len(count) - 1) * 2
        )
        np.testing.assert_array_almost_equal(
            count.loc[2].values[0:-1].flatten(), np.ones(len(count) - 1) * 5
        )

        count = tsgroup.count(1)
        np.testing.assert_array_almost_equal(
            count.loc[0].values[0:-1].flatten(), np.ones(len(count) - 1)
        )
        np.testing.assert_array_almost_equal(
            count.loc[1].values[0:-1].flatten(), np.ones(len(count) - 1) * 2
        )
        np.testing.assert_array_almost_equal(
            count.loc[2].values[0:-1].flatten(), np.ones(len(count) - 1) * 5
        )

        count = tsgroup.count()
        np.testing.assert_array_almost_equal(count.values, np.array([[101, 201, 501]]))

        count = tsgroup.count(1.0, dtype=np.int16)
        assert count.dtype == np.dtype(np.int16)

    def test_count_with_ep(self, group):
        ep = nap.IntervalSet(start=0, end=100)
        tsgroup = nap.TsGroup(group)
        count = tsgroup.count(1.0, ep)
        np.testing.assert_array_almost_equal(
            count.loc[0].values[0:-1].flatten(), np.ones(len(count) - 1)
        )
        np.testing.assert_array_almost_equal(
            count.loc[1].values[0:-1].flatten(), np.ones(len(count) - 1) * 2
        )
        np.testing.assert_array_almost_equal(
            count.loc[2].values[0:-1].flatten(), np.ones(len(count) - 1) * 5
        )
        count = tsgroup.count(bin_size=1.0, ep=ep)
        np.testing.assert_array_almost_equal(
            count.loc[0].values[0:-1].flatten(), np.ones(len(count) - 1)
        )
        np.testing.assert_array_almost_equal(
            count.loc[1].values[0:-1].flatten(), np.ones(len(count) - 1) * 2
        )
        np.testing.assert_array_almost_equal(
            count.loc[2].values[0:-1].flatten(), np.ones(len(count) - 1) * 5
        )
        count = tsgroup.count(ep=nap.IntervalSet(0, 50))
        np.testing.assert_array_almost_equal(count.values, np.array([[51, 101, 251]]))

    def test_count_time_units(self, group):
        ep = nap.IntervalSet(start=0, end=100)
        tsgroup = nap.TsGroup(group, time_support =ep)
        for b, tu in zip([1, 1e3, 1e6],['s', 'ms', 'us']):
            count = tsgroup.count(b, time_units=tu)
            np.testing.assert_array_almost_equal(
                count.loc[0].values[0:-1].flatten(), np.ones(len(count) - 1)
            )
            np.testing.assert_array_almost_equal(
                count.loc[1].values[0:-1].flatten(), np.ones(len(count) - 1) * 2
            )
            np.testing.assert_array_almost_equal(
                count.loc[2].values[0:-1].flatten(), np.ones(len(count) - 1) * 5
            )
            count = tsgroup.count(b, tu)
            np.testing.assert_array_almost_equal(
                count.loc[0].values[0:-1].flatten(), np.ones(len(count) - 1)
            )
            np.testing.assert_array_almost_equal(
                count.loc[1].values[0:-1].flatten(), np.ones(len(count) - 1) * 2
            )
            np.testing.assert_array_almost_equal(
                count.loc[2].values[0:-1].flatten(), np.ones(len(count) - 1) * 5
            )

    def test_count_errors(self, group):
        tsgroup = nap.TsGroup(group)
        with pytest.raises(ValueError):
            tsgroup.count(bin_size = {})

        with pytest.raises(ValueError):
            tsgroup.count(ep = {})

        with pytest.raises(ValueError):
            tsgroup.count(time_units = {})

    def test_get_interval(self, group):
        tsgroup = nap.TsGroup(group)
        tsgroup2 = tsgroup.get(10, 20)

        assert isinstance(tsgroup2, nap.TsGroup)

        assert all(map(lambda x: len(x[0]) == x[1], zip(tsgroup2.values(), [11, 21, 51])))

        for a, b in zip(tsgroup.values(), tsgroup2.values()):
            np.testing.assert_array_almost_equal(
                a.t[np.searchsorted(a.t, 10):np.searchsorted(a.t, 20, 'right')],
                b.t)

        np.testing.assert_array_almost_equal(
            tsgroup.time_support.values,
            tsgroup2.time_support.values,
            )            

        tsgroup3 = tsgroup.get(10)

        assert isinstance(tsgroup2, nap.TsGroup)

        assert all(map(lambda x: len(x) == 1, tsgroup3.values()))

        assert all(map(lambda x: x.t[0] == 10.0, tsgroup3.values()))

        with pytest.raises(Exception):
            tsgroup.get(20, 10)

        with pytest.raises(Exception):
            tsgroup.get(10, [20])

        with pytest.raises(Exception):
            tsgroup.get([10], 20)

    def test_threshold_slicing(self, group):
        sr_info = pd.Series(index=[0, 1, 2], data=[0, 1, 2], name="sr")
        tsgroup = nap.TsGroup(group, sr=sr_info)
        assert tsgroup.getby_threshold("sr", 1).keys() == [2]
        assert tsgroup.getby_threshold("sr", 1, ">").keys() == [2]
        assert tsgroup.getby_threshold("sr", 1, "<").keys() == [0]
        assert tsgroup.getby_threshold("sr", 1, ">=").keys() == [1, 2]
        assert tsgroup.getby_threshold("sr", 1, "<=").keys() == [0, 1]

    def test_threshold_error(self, group):
        sr_info = pd.Series(index=[0, 1, 2], data=[0, 1, 2], name="sr")
        tsgroup = nap.TsGroup(group, sr=sr_info)
        op = "!="
        with pytest.raises(RuntimeError) as e_info:
            tsgroup.getby_threshold("sr", 1, op)
        assert str(e_info.value) == "Operation {} not recognized.".format(op)

    def test_intervals_slicing(self, group):
        sr_info = pd.Series(index=[0, 1, 2], data=[0, 1, 2], name="sr")
        tsgroup = nap.TsGroup(group, sr=sr_info)
        lgroup, bincenter = tsgroup.getby_intervals("sr", [0, 1, 2])
        np.testing.assert_array_almost_equal(bincenter, np.array([0.5, 1.5]))
        assert lgroup[0].keys() == [0]
        assert lgroup[1].keys() == [1]

    def test_category_slicing(self, group):
        sr_info = pd.Series(index=[0, 1, 2], data=["a", "a", "b"], name="sr")
        tsgroup = nap.TsGroup(group, sr=sr_info)
        dgroup = tsgroup.getby_category("sr")
        assert isinstance(dgroup, dict)
        assert list(dgroup.keys()) == ["a", "b"]
        assert dgroup["a"].keys() == [0, 1]
        assert dgroup["b"].keys() == [2]

    def test_repr_(self, group):
        from tabulate import tabulate

        tsgroup = nap.TsGroup(group)
        tsgroup.set_info(abc = ['a']*len(tsgroup))
        tsgroup.set_info(bbb = [1]*len(tsgroup))
        tsgroup.set_info(ccc = [np.pi]*len(tsgroup))

        cols = tsgroup._metadata.columns.drop("rate")
        headers = ["Index", "rate"] + [c for c in cols]
        lines = []

        def round_if_float(x):
            if isinstance(x, float):
                return np.round(x, 5)
            else:
                return x

        for i in tsgroup.index:
            lines.append(
                [str(i), np.round(tsgroup._metadata.loc[i, "rate"], 5)]
                + [round_if_float(tsgroup._metadata.loc[i, c]) for c in cols]
            )
        assert tabulate(lines, headers=headers) == tsgroup.__repr__()

    def test_str_(self, group):
        tsgroup = nap.TsGroup(group)        
        assert tsgroup.__str__() == tsgroup.__repr__()
        
    def test_to_tsd(self, group):    
        t = []
        d = []
        group = {}
        for i in range(3):
            t.append(np.sort(np.random.rand(10)*100))
            d.append(np.ones(10)*i)
            group[i] = nap.Ts(t=t[-1])

        times = np.array(t).flatten()
        data = np.array(d).flatten()
        idx = np.argsort(times)
        times = times[idx]
        data = data[idx]

        tsgroup = nap.TsGroup(group)

        tsd = tsgroup.to_tsd()

        np.testing.assert_array_almost_equal(tsd.index, times)
        np.testing.assert_array_almost_equal(tsd.values, data)

        alpha=np.random.randn(3)
        tsgroup.set_info(alpha=alpha)
        tsd2 = tsgroup.to_tsd("alpha")
        np.testing.assert_array_almost_equal(tsd2.index, times)
        np.testing.assert_array_almost_equal(tsd2.values, np.array([alpha[int(i)] for i in data]))

        tsd3 = tsgroup.to_tsd(alpha)
        np.testing.assert_array_almost_equal(tsd3.index, times)
        np.testing.assert_array_almost_equal(tsd3.values, np.array([alpha[int(i)] for i in data]))

        beta=pd.Series(index=np.arange(3), data=np.random.randn(3))        
        tsd4 = tsgroup.to_tsd(beta)
        np.testing.assert_array_almost_equal(tsd4.index, times)
        np.testing.assert_array_almost_equal(tsd4.values, np.array([beta[int(i)] for i in data]))

    def test_to_tsd_runtime_errors(self, group):

        tsgroup = nap.TsGroup(group)
        
        with pytest.raises(Exception) as e_info:
            tsgroup.to_tsd(pd.Series(index=np.arange(len(tsgroup)+1), data=np.arange(len(tsgroup)+1)))
        assert str(e_info.value) == "Index are not equals"

        with pytest.raises(Exception) as e_info:
            tsgroup.to_tsd(np.arange(len(tsgroup)+1))
        assert str(e_info.value) == "Values is not the same length."

        with pytest.raises(Exception) as e_info:
            tsgroup.to_tsd("error")
        assert str(e_info.value) == "Key error not in metadata of TsGroup"

        with pytest.raises(Exception) as e_info:
            tsgroup.to_tsd(dict)
        assert str(e_info.value) == """Unknown argument format. Must be pandas.Series, numpy.ndarray or a string from one of the following values : [rate]"""

        tsgroup.set_info(alpha=np.random.rand(len(tsgroup)))

        with pytest.raises(Exception) as e_info:
            tsgroup.to_tsd(dict)
        assert str(e_info.value) == """Unknown argument format. Must be pandas.Series, numpy.ndarray or a string from one of the following values : [rate, alpha]"""

    def test_save_npz(self, group):

        group = {
            0: nap.Tsd(t=np.arange(0, 20), d = np.random.rand(20)),
            1: nap.Tsd(t=np.arange(0, 20, 0.5), d=np.random.rand(40)),
            2: nap.Tsd(t=np.arange(0, 10, 0.2), d=np.random.rand(50))
        }

        tsgroup = nap.TsGroup(group, meta = np.arange(len(group), dtype=np.int64), meta2 = np.array(['a', 'b', 'c']))

        with pytest.raises(TypeError) as e:
            tsgroup.save(dict)

        with pytest.raises(RuntimeError) as e:
            tsgroup.save('./')
        assert str(e.value) == "Invalid filename input. {} is directory.".format(Path("./").resolve())

        fake_path = './fake/path'
        with pytest.raises(RuntimeError) as e:
            tsgroup.save(fake_path+'/file.npz')
        assert str(e.value) == "Path {} does not exist.".format(Path(fake_path).resolve())

        tsgroup.save("tsgroup.npz")
        assert "tsgroup.npz" in [f.name for f in Path('.').iterdir()]

        tsgroup.save("tsgroup2")
        assert "tsgroup2.npz" in [f.name for f in Path('.').iterdir()]

        file = np.load("tsgroup.npz")

        keys = list(file.keys())    
        for k in ['t', 'd', 'start', 'end', 'index', 'meta', 'meta2']:
            assert k in keys

        times = []
        index = []
        data = []
        for n in group.keys():
            times.append(group[n].index)
            index.append(np.ones(len(group[n]))*n)
            data.append(group[n].values)
        times = np.hstack(times)
        index = np.hstack(index)
        data = np.hstack(data)
        idx = np.argsort(times)
        times = times[idx]
        data = data[idx]
        index = index[idx]

        np.testing.assert_array_almost_equal(file['start'], tsgroup.time_support.start)
        np.testing.assert_array_almost_equal(file['end'], tsgroup.time_support.end)
        np.testing.assert_array_almost_equal(file['t'], times)
        np.testing.assert_array_almost_equal(file['d'], data)
        np.testing.assert_array_almost_equal(file['index'], index)
        np.testing.assert_array_almost_equal(file['meta'], np.arange(len(group), dtype=np.int64))
        assert np.all(file['meta2']==np.array(['a', 'b', 'c']))
        file.close()

        tsgroup3 = nap.TsGroup({
                    0: nap.Ts(t=np.arange(0, 20)),
                })
        tsgroup3.save("tsgroup3")

        with np.load("tsgroup3.npz") as file:
            assert 'd' not in list(file.keys())
            np.testing.assert_array_almost_equal(file['t'], tsgroup3[0].index)

        Path("tsgroup.npz").unlink()
        Path("tsgroup2.npz").unlink()
        Path("tsgroup3.npz").unlink()

    @pytest.mark.parametrize(
        "keys, expectation",
        [
            (1, does_not_raise()),
            ([1, 2], does_not_raise()),
            ([1, 2], does_not_raise()),
            (np.array([1, 2]), does_not_raise()),
            (np.array([False, True, True]), does_not_raise()),
            ([False, True, True], does_not_raise()),
            (True, does_not_raise()),
            (4, pytest.raises(KeyError, match="Key 4 not in group index.")),
            ([3, 4], pytest.raises(KeyError, match= r"Key \[3, 4\] not in group index.")),
            ([2, 3], pytest.raises(KeyError, match= r"Key \[3\] not in group index."))
        ]
    )
    def test_indexing_type(self, group, keys, expectation):
        ts_group = nap.TsGroup(group)
        with expectation:
            out = ts_group[keys]

    @pytest.mark.parametrize(
        "name, expectation",
        [
            ("a", does_not_raise()),
            ("ab", does_not_raise()),
            ("__1", does_not_raise()),
            (1, pytest.raises(ValueError, match="Metadata keys must be strings")),
            (1.1, pytest.raises(ValueError, match="Metadata keys must be strings")),
            (np.arange(1), pytest.raises(ValueError, match="Metadata keys must be strings")),
            (np.arange(2), pytest.raises(ValueError, match="Metadata keys must be strings"))
        ]
    )
    def test_setitem_metadata_key(self, group, name, expectation):
        group = nap.TsGroup(group)
        with expectation:
            group[name] = np.arange(len(group))

    @pytest.mark.parametrize(
        "val, expectation",
        [
            (np.arange(3), does_not_raise()),
            (pd.Series(range(3)), does_not_raise()),
            ([1, 2, 3], does_not_raise()),
            ((1, 2, 3), does_not_raise()),
            (1, pytest.raises(TypeError, match="Metadata columns provided must be")),
            (1.1, pytest.raises(TypeError, match="Metadata columns provided must be")),
            (np.arange(1), pytest.raises(RuntimeError, match="Array is not the same length")),
            (np.arange(2), pytest.raises(RuntimeError, match="Array is not the same length"))
        ]
    )
    def test_setitem_metadata_key(self, group, val, expectation):
        group = nap.TsGroup(group)
        with expectation:
            group["a"] = val

    def test_setitem_metadata_vals(self, group):
        group = nap.TsGroup(group)
        group["a"] = np.arange(len(group))
        assert all(group._metadata["a"] == np.arange(len(group)))

    def test_setitem_metadata_twice(self, group):
        group = nap.TsGroup(group)
        group["a"] = np.arange(len(group))
        group["a"] = np.arange(len(group)) + 10
        assert all(group._metadata["a"] == np.arange(len(group)) + 10)

    def test_prevent_overwriting_existing_methods(self, ts_group):
        with pytest.raises(ValueError, match=r"Invalid metadata name\(s\)"):
            ts_group["set_info"] = np.arange(2)

    def test_setitem_metadata_twice_fail(self, group):
        group = nap.TsGroup(group)
        group["a"] = np.arange(len(group))
        raised = False
        try:
            group["a"] = np.arange(1)
        except:
            raised = True
            # check no changes have been made
            assert all(group._metadata["a"] == np.arange(len(group)))

        if not raised:
            raise ValueError

    def test_getitem_ts_object(self, ts_group):
        assert isinstance(ts_group[1], nap.Ts)

    def test_getitem_metadata(self, ts_group):
        assert np.all(ts_group.meta == np.array([10, 11]))
        assert np.all(ts_group["meta"] == np.array([10, 11]))

    @pytest.mark.parametrize(
        "bool_idx",
        [
            [True, False],
            [False, True],
            [True, True],
            np.array([True, False], dtype=bool),
            np.array([False, True], dtype=bool),
            np.array([True, True], dtype=bool),
        ]
    )
    def test_getitem_bool_indexing(self, bool_idx, ts_group):
        out = ts_group[bool_idx]
        assert isinstance(out, nap.TsGroup)
        assert len(out) == sum(bool_idx)
        idx = np.where(bool_idx)[0]
        if len(idx) == 1:
            slc = slice(idx[0], idx[0]+1)
        else:
            slc = slice(0, 2)
        assert all(out.keys()[i] == ts_group.keys()[slc][i] for i in range(len(idx)))
        for key_i in np.where(bool_idx)[0]:
            key = ts_group.keys()[key_i]
            assert np.all(out[[key]].rates == ts_group.rates[[key]])
            assert np.all(out[[key]].meta == ts_group.meta[[key]])
            assert np.all(out[key].t == ts_group[key].t)
       
    @pytest.mark.parametrize(
        "idx", 
        [
            [1], 
            [2], 
            [1, 2], 
            [2, 1], 
            np.array([1]), 
            np.array([2]), 
            np.array([1, 2]), 
            np.array([2, 1])
        ]
    )
    def test_getitem_int_indexing(self, idx, ts_group):
        out = ts_group[idx]
        # check that sorting keys doesn't make a diff
        srt_idx = np.sort(idx)
        assert isinstance(out, nap.TsGroup)
        assert np.all(out.rates == ts_group[srt_idx].rates)
        assert np.all(out.meta == ts_group[srt_idx].meta)
        for k in idx:
            assert np.all(out[k].t == ts_group[k].t)


    def test_getitem_metadata_direct(self, ts_group):
        assert np.all(ts_group.rates == np.array([10/9, 5/9]))

    def test_getitem_key_error(self, ts_group):
        with pytest.raises(KeyError, match="Key nonexistent not in group index."):
            _ = ts_group['nonexistent']

    def test_getitem_attribute_error(self, ts_group):
        with pytest.raises(AttributeError, match="'TsGroup' object has no attribute"):
            _ = ts_group.nonexistent_metadata

    @pytest.mark.parametrize(
        "bool_idx, expectation",
        [
            (np.ones((3,), dtype=bool), pytest.raises(IndexError, match="Boolean index length must be equal")),
            (np.ones((2, 1), dtype=bool), pytest.raises(IndexError, match="Only 1-dimensional boolean indices")),
            (np.array(True), pytest.raises(IndexError, match="Only 1-dimensional boolean indices"))
        ]
    )
    def test_getitem_boolean_fail(self, ts_group, bool_idx, expectation):
        with expectation:
            out = ts_group[bool_idx]

    def test_merge_complete(self, ts_group):
        with pytest.raises(TypeError,  match="Input at positions(.*)are not TsGroup!"):
            nap.TsGroup.merge_group(ts_group, str, dict)

        ts_group2 = nap.TsGroup(
            {
                3: nap.Ts(t=np.arange(15)),
                4: nap.Ts(t=np.arange(20)),
            },
            time_support=ts_group.time_support,
            meta=np.array([12, 13])
        )
        merged = ts_group.merge(ts_group2)
        assert len(merged) == 4
        assert np.all(merged.keys() == np.array([1, 2, 3, 4]))
        assert np.all(merged.meta == np.array([10, 11, 12, 13]))
        np.testing.assert_equal(merged.metadata_columns, ts_group.metadata_columns)

    @pytest.mark.parametrize(
            'col_name, ignore_metadata, expectation',
            [
                ('meta', False, does_not_raise()),
                ('meta', True,  does_not_raise()),
                ('wrong_name', False, pytest.raises(ValueError, match="TsGroup at position 2 has different metadata columns.*")),
                ('wrong_name', True,  does_not_raise())
                ]
                )
    def test_merge_metadata(self, ts_group, col_name, ignore_metadata, expectation):
        metadata = pd.DataFrame([12, 13], index=[3, 4], columns=[col_name])
        ts_group2 = nap.TsGroup(
            {
                3: nap.Ts(t=np.arange(15)),
                4: nap.Ts(t=np.arange(20)),
            },
            time_support=ts_group.time_support,
            **metadata
            )

        with expectation:
            merged = ts_group.merge(ts_group2, ignore_metadata=ignore_metadata)
        
        if ignore_metadata:
            assert merged.metadata_columns[0] == 'rate'
        elif col_name == 'meta':
            np.testing.assert_equal(merged.metadata_columns, ts_group.metadata_columns)

    @pytest.mark.parametrize(
        'index, reset_index, expectation',
        [
            (np.array([1, 2]), False, pytest.raises(ValueError, match="TsGroup at position 2 has overlapping keys.*")),
            (np.array([1, 2]), True, does_not_raise()),
            (np.array([3, 4]), False, does_not_raise()),
            (np.array([3, 4]), True, does_not_raise())
        ]
    )
    def test_merge_index(self, ts_group, index, reset_index, expectation):
        ts_group2 = nap.TsGroup(
            dict(zip(index, [nap.Ts(t=np.arange(15)), nap.Ts(t=np.arange(20))])),
            time_support=ts_group.time_support,
            meta=np.array([12, 13])
        )

        with expectation:
            merged = ts_group.merge(ts_group2, reset_index=reset_index)
        
        if reset_index:
            assert np.all(merged.keys() == np.arange(4))
        elif np.all(index == np.array([3, 4])):
            assert np.all(merged.keys() == np.array([1, 2, 3, 4]))

    @pytest.mark.parametrize(
        'time_support, reset_time_support, expectation',
        [
            (None, False, does_not_raise()),
            (None, True,  does_not_raise()),
            (nap.IntervalSet(start=0, end=1), False,
             pytest.raises(ValueError, match="TsGroup at position 2 has different time support.*")),
            (nap.IntervalSet(start=0, end=1), True,  does_not_raise())
        ]
    )
    def test_merge_time_support(self, ts_group, time_support, reset_time_support, expectation):
        if time_support is None:
            time_support = ts_group.time_support

        ts_group2 = nap.TsGroup(
            {
                3: nap.Ts(t=np.arange(15)),
                4: nap.Ts(t=np.arange(20)),
            },
            time_support=time_support,
            meta=np.array([12, 13])
        )

        with expectation:
            merged = ts_group.merge(ts_group2, reset_time_support=reset_time_support)
        
        if reset_time_support:
            np.testing.assert_array_almost_equal(
                ts_group.time_support.as_units("s").to_numpy(),
                merged.time_support.as_units("s").to_numpy()
                )


def test_pickling(ts_group):
    """Test that pikling works as expected."""
    # pickle and unpickle ts_group
    pickled_obj = pickle.dumps(ts_group)
    unpickled_obj = pickle.loads(pickled_obj)

    # Ensure the type is the same
    assert type(ts_group) is type(unpickled_obj), "Types are different"

    # Ensure that TsGroup have same len
    assert len(ts_group) == len(unpickled_obj)

    # Ensure that metadata content is the same
    assert np.all(unpickled_obj._metadata == ts_group._metadata)

    # Ensure that metadata columns are the same
    assert np.all(unpickled_obj._metadata.columns == ts_group._metadata.columns)

    # Ensure that the Ts are the same
    assert all([np.all(ts_group[key].t == unpickled_obj[key].t) for key in unpickled_obj.keys()])

    # Ensure time support is the same
    assert np.all(ts_group.time_support == unpickled_obj.time_support)


@pytest.mark.parametrize(
    "dtype, expectation",
    [
        (None, does_not_raise()),
        (float, does_not_raise()),
        (int, does_not_raise()),
        (np.int32, does_not_raise()),
        (np.int64, does_not_raise()),
        (np.float32, does_not_raise()),
        (np.float64, does_not_raise()),
        (1, pytest.raises(ValueError, match=f"1 is not a valid numpy dtype")),
    ]
)
def test_count_dtype(dtype, expectation, ts_group, ts_group_one_group):
    with expectation:
        count = ts_group.count(bin_size=0.1, dtype=dtype)
        count_one = ts_group_one_group.count(bin_size=0.1, dtype=dtype)
        if dtype:
            assert np.issubdtype(count.dtype, dtype)
            assert np.issubdtype(count_one.dtype, dtype)<|MERGE_RESOLUTION|>--- conflicted
+++ resolved
@@ -1,12 +1,4 @@
-# -*- coding: utf-8 -*-
-# @Author: gviejo
-# @Date:   2022-03-30 11:14:41
-# @Last Modified by:   Guillaume Viejo
-<<<<<<< HEAD
-# @Last Modified time: 2024-08-02 16:02:43
-=======
-# @Last Modified time: 2024-07-31 10:20:37
->>>>>>> 7d9eb6f3
+
 
 """Tests of ts group for `pynapple` package."""
 
