--- conflicted
+++ resolved
@@ -762,12 +762,28 @@
         tsd = tsd.copy()
         array_slice = np.arange(10, dtype=int)
         tsd_index = nap.Tsd(t=tsd.index[:len(array_slice)], d=array_slice)
+        
+        with pytest.raises(ValueError) as e:
+            indexed = tsd[tsd_index]
+        assert str(e.value) == "When indexing with a Tsd, it must contain boolean values"
+
+        with pytest.raises(ValueError) as e:
+            tsd[tsd_index] = 0
+        assert str(e.value) == "When indexing with a Tsd, it must contain boolean values"
+
+    def test_slice_with_bool_tsd(self, tsd):
+
+        thr = 0.5
+        tsd_index = tsd > thr
+        raw_values = tsd.values
+        np_indexed_vals = raw_values[tsd_index.values]
         indexed = tsd[tsd_index]
+
         assert isinstance(indexed, nap.Tsd)
-        np.testing.assert_array_almost_equal(indexed.values, tsd.values[array_slice])
+        np.testing.assert_array_almost_equal(indexed.values, np_indexed_vals)
 
         tsd[tsd_index] = 0
-        np.testing.assert_array_almost_equal(tsd.values[array_slice], 0)
+        np.testing.assert_array_almost_equal(tsd.values[tsd_index.values], 0)
 
     def test_slice_with_bool_tsd(self, tsd):
 
@@ -954,59 +970,12 @@
     def test_as_dataframe(self, tsdframe):
         assert isinstance(tsdframe.as_dataframe(), pd.DataFrame)
 
-<<<<<<< HEAD
-    def test_horizontal_slicing(self, tsdframe):
-        assert isinstance(tsdframe[:,0], nap.Tsd)
-        np.testing.assert_array_almost_equal(tsdframe[:,0].values, tsdframe.values[:,0])
-        assert isinstance(tsdframe[:,0].time_support, nap.IntervalSet)
-        np.testing.assert_array_almost_equal(tsdframe.time_support, tsdframe[:,0].time_support)
-        
-        assert isinstance(tsdframe[:,[0,2]], nap.TsdFrame)
-        np.testing.assert_array_almost_equal(tsdframe.values[:,[0,2]], tsdframe[:,[0,2]].values)
-        assert isinstance(tsdframe[:,[0,2]].time_support, nap.IntervalSet)
-        np.testing.assert_array_almost_equal(tsdframe.time_support, tsdframe[:,[0,2]].time_support)
-
-    def test_vertical_slicing(self, tsdframe):
-        assert isinstance(tsdframe[0:10], nap.TsdFrame)
-        np.testing.assert_array_almost_equal(tsdframe.values[0:10], tsdframe[0:10].values)
-        assert isinstance(tsdframe[0:10].time_support, nap.IntervalSet)
-        np.testing.assert_array_almost_equal(tsdframe[0:10].time_support, tsdframe.time_support)
-
-    def test_slice_with_int_tsd(self, tsdframe):
-        array_slice = np.arange(10, dtype=int)
-        tsd_index = nap.Tsd(t=tsdframe.index[:len(array_slice)], d=array_slice)
-        indexed = tsdframe[tsd_index]
-        assert isinstance(indexed, nap.TsdFrame)
-        np.testing.assert_array_almost_equal(indexed.values, tsdframe.values[array_slice])
-
-        tsdframe[tsd_index] = 0
-        np.testing.assert_array_almost_equal(tsdframe.values[tsd_index.values], 0)
-
-    def test_slice_with_bool_tsd(self, tsdframe):
-        thr = 0.5
-        tsd_index = (tsdframe > thr).any(axis=1)
-        raw_values = tsdframe.values
-        np_indexed_vals = raw_values[tsd_index.values]
-        indexed = tsdframe[tsd_index]
-
-        assert isinstance(indexed, nap.TsdFrame)
-        np.testing.assert_array_almost_equal(indexed.values, np_indexed_vals)
-
-        tsdframe[tsd_index] = 0
-        np.testing.assert_array_almost_equal(tsdframe.values[tsd_index.values], 0)
-
-    def test_str_indexing(self, tsdframe):
-        tsdframe = nap.TsdFrame(t=np.arange(100), d=np.random.rand(100, 3), time_units="s", columns=['a', 'b', 'c'])
-        np.testing.assert_array_almost_equal(tsdframe.values[:,0], tsdframe['a'].values)
-        np.testing.assert_array_almost_equal(tsdframe.values[:,[0,2]], tsdframe[['a', 'c']].values)
-=======
     def test_copy(self, tsdframe):
         tscopy = tsdframe.copy()
         np.testing.assert_array_almost_equal(tscopy.values, tsdframe.values)
         assert np.all(tscopy.columns == tsdframe.columns)
         if len(tsdframe.metadata_columns):
             pd.testing.assert_frame_equal(tscopy._metadata, tsdframe._metadata)
->>>>>>> e4bc841c
 
     @pytest.mark.parametrize(
         "index, nap_type",
@@ -1171,12 +1140,9 @@
         with pytest.raises(Exception):
             tsdframe["d"]
 
-<<<<<<< HEAD
-=======
         with pytest.raises(Exception):
             tsdframe[["d", "e"]]
 
->>>>>>> e4bc841c
     def test_operators(self, tsdframe):
         v = tsdframe.values
 
@@ -1827,7 +1793,6 @@
         tsdframe2 = tsdtensor.interpolate(ts, ep)
         assert len(tsdframe2) == 0
 
-<<<<<<< HEAD
     def test_indexing_with_boolean_tsd(self, tsdtensor):
         # Create a boolean Tsd for indexing
         index_tsd = nap.Tsd(t=tsdtensor.t, d=np.random.choice([True, False], size=len(tsdtensor)))
@@ -1891,15 +1856,6 @@
         )
 
 
-@pytest.mark.parametrize("obj",
-                         [
-                             nap.Tsd(t=np.arange(10), d=np.random.rand(10), time_units="s"),
-                             nap.TsdFrame(
-                                 t=np.arange(10), d=np.random.rand(10, 3), time_units="s", columns=["a","b","c"]
-                             ),
-                             nap.TsdTensor(t=np.arange(10), d=np.random.rand(10, 3, 2), time_units="s"),
-                         ])
-=======
 
 @pytest.mark.parametrize(
     "obj",
@@ -1914,7 +1870,6 @@
         nap.TsdTensor(t=np.arange(10), d=np.random.rand(10, 3, 2), time_units="s"),
     ],
 )
->>>>>>> e4bc841c
 def test_pickling(obj):
     """Test that pikling works as expected."""
     # pickle and unpickle ts_group
