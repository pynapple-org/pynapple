"""Tests for metadata in IntervalSet, TsdFrame, and TsGroup"""

import inspect
<<<<<<< HEAD
import re
=======
>>>>>>> dd275b29
import warnings
from contextlib import nullcontext as does_not_raise
from pathlib import Path

import numpy as np
import pandas as pd
import pytest

import pynapple as nap


#################
## IntervalSet ##
#################
@pytest.fixture
def iset_meta():
    start = np.array([0, 10, 16, 25])
    end = np.array([5, 15, 20, 40])
    metadata = {"label": ["a", "b", "c", "d"], "info": np.arange(4)}
    return nap.IntervalSet(start=start, end=end, metadata=metadata)


@pytest.fixture
def label_meta():
    return {"label": [1, 2, 3, 4]}


def test_create_iset_with_metadata():
    start = np.array([0, 10, 16, 25])
    end = np.array([5, 15, 20, 40])
    sr_info = pd.Series(index=[0, 1, 2, 3], data=[0, 0, 0, 0], name="sr")
    ar_info = np.ones(4)
    lt_info = [2, 2, 2, 2]
    tu_info = (3, 3, 3, 3)
    metadata = {
        "sr": sr_info,
        "ar": ar_info,
        "lt": lt_info,
        "tu": tu_info,
    }
    ep = nap.IntervalSet(start=start, end=end, metadata=metadata)
    assert ep._metadata.shape == (4, 4)
    np.testing.assert_array_almost_equal(ep._metadata["sr"], sr_info.values)
    np.testing.assert_array_almost_equal(ep._metadata.index, sr_info.index.values)
    np.testing.assert_array_almost_equal(ep._metadata["ar"], ar_info)

    # test adding metadata with single interval
    start = 0
    end = 10
    label = [["a", "b"]]
    metadata = {"label": label}
    ep = nap.IntervalSet(start=start, end=end, metadata=metadata)
    assert all(ep._metadata["label"][0] == label[0])


@pytest.mark.parametrize(
    "start, end",
    [
        # start time not sorted
        (
            np.array([10, 5, 16, 25]),
            np.array([5, 15, 20, 40]),
        ),
        # end time not sorted
        (
            np.array([5, 10, 16, 25]),
            np.array([15, 5, 20, 40]),
        ),
        # overlapping intervals
        (
            np.array([0, 5, 16, 25]),
            np.array([10, 15, 20, 40]),
        ),
    ],
)
def test_create_iset_with_metadata_warn_drop(start, end, label_meta):
    with warnings.catch_warnings(record=True) as w:
        ep = nap.IntervalSet(start=start, end=end, metadata=label_meta)
    assert "dropping metadata" in str(w[-1].message)
    assert len(ep.metadata_columns) == 0


@pytest.mark.parametrize(
    "start, end",
    [
        # start and end are equal
        (
            np.array([0, 5, 16, 25]),
            np.array([5, 15, 20, 40]),
        ),
    ],
)
def test_create_iset_with_metadata_warn_keep(start, end, label_meta):
    with warnings.catch_warnings(record=True) as w:
        ep = nap.IntervalSet(start=start, end=end, metadata=label_meta)
    assert "dropping metadata" not in str(w[-1].message)
    assert len(ep.metadata_columns) == 1


def test_create_iset_from_df_with_metadata():
    df = pd.DataFrame(data=[[16, 100, "a"]], columns=["start", "end", "label"])
    ep = nap.IntervalSet(df)
    np.testing.assert_array_almost_equal(df.start.values, ep.start)
    np.testing.assert_array_almost_equal(df.end.values, ep.end)


@pytest.mark.parametrize(
    "df, expected",
    [
        # dataframe is sorted and metadata is kept
        (
            pd.DataFrame(
                {
                    "start": [25.0, 0.0, 10.0, 16.0],
                    "end": [40.0, 5.0, 15.0, 20.0],
                    "label": np.arange(4),
                }
            ),
            ["DataFrame is not sorted by start times"],
        ),
        (
            # dataframe is sorted and and metadata is dropped
            pd.DataFrame(
                {
                    "start": [25, 0, 10, 16],
                    "end": [40, 20, 15, 20],
                    "label": np.arange(4),
                }
            ),
            ["DataFrame is not sorted by start times", "dropping metadata"],
        ),
    ],
)
def test_create_iset_from_df_with_metadata_sort(df, expected):
    with warnings.catch_warnings(record=True) as w:
        ep = nap.IntervalSet(df)
    for e in expected:
        assert np.any([e in str(w.message) for w in w])
    if "dropping metadata" not in expected:
        pd.testing.assert_frame_equal(
            ep.as_dataframe(), df.sort_values("start").reset_index(drop=True)
        )


@pytest.mark.parametrize(
    "index1",
    [
        0,
        -1,
        [0, 2],
        [0, -1],
        [0, 1, 3],
        [0, 1, 2, 3],
        slice(None),
        slice(0, None),
        slice(None, 2),
        slice(0, 2),
        slice(None, -1),
        slice(0, -1),
        slice(0, 1),
        slice(None, 1),
        slice(1, 3),
        slice(1, -1),
        [True, False, True, False],
        pd.Series([True, False, True, False]),
        pd.Series([1, 3]),
        pd.Index([1, 3]),
    ],
)
class Test_IntervalSet_Metadata_Slicing:

    @pytest.mark.parametrize(
        "index2, output_type, has_metadata",
        [
            (None, nap.IntervalSet, True),
            (slice(None), nap.IntervalSet, True),
            (slice(0, None), nap.IntervalSet, True),
            (slice(None, 3), nap.IntervalSet, True),
            (slice(0, 3), nap.IntervalSet, True),
            (slice(None, 10), nap.IntervalSet, True),
            (slice(0, 10), nap.IntervalSet, True),
            (slice(None, 1), (np.ndarray, np.float64), False),
            (slice(0, 1), (np.ndarray, np.float64), False),
            (slice(1, 2), (np.ndarray, np.float64), False),
            (slice(0, 2), nap.IntervalSet, False),
            (slice(None, 2), nap.IntervalSet, False),
            (slice(1, 3), (np.ndarray, np.float64), False),
            (slice(3, 10), (np.ndarray, np.float64), False),
            ([0, 1], nap.IntervalSet, False),
            ([0, -1], nap.IntervalSet, False),
            ([0, 0, 1, 1], (np.ndarray, np.float64), False),
            ([0, 1, 0, 1], (np.ndarray, np.float64), False),
            (0, (np.ndarray, np.float64), False),
            (-1, (np.ndarray, np.float64), False),
            ([True, False], (np.ndarray, np.float64), False),
            ([True, True], nap.IntervalSet, False),
            (pd.Series([0, 1]), nap.IntervalSet, False),
            (pd.Series([0, 1, 1]), (np.ndarray, np.float64), False),
            (pd.Series([True, True]), nap.IntervalSet, False),
            (pd.Series([True, False]), (np.ndarray, np.float64), False),
        ],
    )
    def test_slice_iset_with_metadata(
        self, iset_meta, index1, index2, output_type, has_metadata
    ):
        if index2 is None:
            index = index1
        else:
            index = (index1, index2)

        # skip if shape mismatch
        try:
            iset_meta[index]
        except Exception as e:
            if "shape mismatch" in str(e):
                pytest.skip("index1 and index2 must have the same shape")
            else:
                raise e

        assert isinstance(iset_meta[index], output_type)

        expected = iset_meta.values[index]

        # check that indexing iset is the same as indexing the np.array values
        if output_type is nap.IntervalSet:
            np.testing.assert_array_almost_equal(
                iset_meta[index].values.squeeze(), expected.squeeze()
            )
        else:
            np.testing.assert_array_almost_equal(iset_meta[index], expected)

        if has_metadata:
            for col in iset_meta.metadata_columns:
                assert np.all(
                    iset_meta[index].get_info(col) == iset_meta.get_info(col)[index1]
                )

    @pytest.mark.parametrize(
        "index2",
        [
            slice(0, -1),
            slice(None, -1),
        ],
    )
    def test_slice_iset_with_metadata_special(self, iset_meta, index1, index2):
        index = (index1, index2)

        # first slice gets rid of metadata
        res1 = iset_meta[index]
        assert isinstance(res1, nap.IntervalSet)
        np.testing.assert_array_almost_equal(
            iset_meta.values[index1].squeeze(), res1.values.squeeze()
        )
        assert len(res1.metadata_columns) == 0

        # skip if second slice is out of bounds
        try:
            res1[index]
        except Exception as e:
            if re.match(r"index \d+ is out of bounds", str(e)) or (
                "boolean index did not match" in str(e)
            ):
                pytest.skip("index1 out of bounds for second slice")
            else:
                raise e

        # second slice gets rid of last column
        res2 = res1[index]
        assert isinstance(res2, (np.ndarray, np.float64))
        np.testing.assert_array_almost_equal(res2, res1.values[index])


@pytest.mark.parametrize(
    "index, expected",
    [
        (
            (slice(None), 2),
            pytest.raises(
                IndexError,
                match="index 2 is out of bounds for axis 1 with size 2",
            ),
        ),
        (
            (slice(None), [0, 3]),
            pytest.raises(
                IndexError,
                match="index 3 is out of bounds",
            ),
        ),
        (
            (slice(None), "label"),
            pytest.raises(
                IndexError,
                match="only integers",
            ),
        ),
        (
            (slice(None), ["label", "info"]),
            pytest.raises(
                IndexError,
                match="only integers",
            ),
        ),
        (
            (slice(None), [True, True, False]),
            pytest.raises(
                IndexError,
                match="boolean index did not match",
            ),
        ),
    ],
)
def test_slice_iset_with_metadata_errors(iset_meta, index, expected):
    with expected:
        iset_meta[index]


def test_as_dataframe_metadata():
    ep = nap.IntervalSet(start=0, end=100, metadata={"m1": 0, "m2": 1})
    df = pd.DataFrame(
        data=np.array([[0.0, 100.0, 0, 1]]),
        columns=["start", "end", "m1", "m2"],
        dtype=np.float64,
    )
    np.testing.assert_array_almost_equal(df.values, ep.as_dataframe().values)


def test_intersect_metadata():
    ep = nap.IntervalSet(start=[0, 50], end=[30, 70], metadata={"m1": [0, 1]})
    ep2 = nap.IntervalSet(start=20, end=60, metadata={"m2": 2})
    ep3 = nap.IntervalSet(
        start=[20, 50], end=[30, 60], metadata={"m1": [0, 1], "m2": [2, 2]}
    )
    np.testing.assert_array_almost_equal(ep.intersect(ep2).values, ep3.values)
    np.testing.assert_array_almost_equal(ep2.intersect(ep).values, ep3.values)
    np.testing.assert_array_equal(
        ep.intersect(ep2)._metadata["m1"], ep3._metadata["m1"]
    )
    np.testing.assert_array_equal(
        ep.intersect(ep2)._metadata["m2"], ep3._metadata["m2"]
    )
    np.testing.assert_array_equal(
        ep2.intersect(ep)._metadata["m1"], ep3._metadata["m1"]
    )
    np.testing.assert_array_equal(
        ep2.intersect(ep)._metadata["m2"], ep3._metadata["m2"]
    )

    # Case when column names overlap
    np.testing.assert_array_almost_equal(
        ep3.intersect(ep2).values, np.array([[20.0, 30.0], [50.0, 60.0]])
    )
    metadata = ep3.intersect(ep2)._metadata
    np.testing.assert_array_equal(metadata.columns.values, ["m1"])
    np.testing.assert_array_equal(metadata.values, ep._metadata.values)


def test_set_diff_metadata():
    ep = nap.IntervalSet(start=[0, 60], end=[50, 80], metadata={"m1": [0, 1]})
    ep2 = nap.IntervalSet(start=[20, 40], end=[30, 70], metadata={"m2": [2, 3]})
    ep3 = nap.IntervalSet(
        start=[0, 30, 70], end=[20, 40, 80], metadata={"m1": [0, 0, 1]}
    )
    np.testing.assert_array_almost_equal(ep.set_diff(ep2).values, ep3.values)
    np.testing.assert_array_equal(ep.set_diff(ep2)._metadata["m1"], ep3._metadata["m1"])
    ep4 = nap.IntervalSet(start=50, end=60, metadata={"m2": [3]})
    np.testing.assert_array_almost_equal(ep2.set_diff(ep).values, ep4.values)
    np.testing.assert_array_equal(ep2.set_diff(ep)._metadata["m2"], ep4._metadata["m2"])


def test_drop_short_intervals_metadata(iset_meta):
    iset_dropped = iset_meta.drop_short_intervals(5)
    assert np.all(iset_dropped.metadata_columns == iset_meta.metadata_columns)
    assert len(iset_dropped.metadata_index) == 1  # one interval left
    assert len(iset_dropped._metadata["label"]) == 1  # one interval left
    assert iset_dropped.metadata_index == 0  # index reset to 0
    # label of remaining interval should be "d"
    assert iset_dropped._metadata["label"][0] == "d"


def test_drop_long_intervals_metadata(iset_meta):
    iset_dropped = iset_meta.drop_long_intervals(5)
    assert np.all(iset_dropped.metadata_columns == iset_meta.metadata_columns)
    assert len(iset_dropped.metadata_index) == 1  # one interval left
    assert len(iset_dropped._metadata["label"]) == 1  # one interval left
    assert iset_dropped.metadata_index == 0  # index reset to 0
    # label of remaining interval should be "c"
    assert iset_dropped._metadata["label"][0] == "c"


def test_split_metadata(iset_meta):
    iset_split = iset_meta.split(1)
    for i, iset in enumerate(iset_meta):
        # check number of labels in each split
        iset_i = iset_split[iset_split.info == i]
        assert len(iset_i) == (iset.end - iset.start)
        # check first start and last end
        start_end = iset_i.values[[0, -1]].ravel()[[0, -1]]
        np.testing.assert_array_almost_equal(start_end, iset.values[0])


def test_drop_metadata_warnings(iset_meta):
    with pytest.warns(UserWarning, match="metadata incompatible"):
        iset_meta.merge_close_intervals(1)
    with pytest.warns(UserWarning, match="metadata incompatible"):
        iset_meta.union(iset_meta)
    with pytest.warns(UserWarning, match="metadata incompatible"):
        iset_meta.time_span()


@pytest.mark.parametrize(
    "name, set_exp, set_attr_exp, set_key_exp, get_attr_exp, get_key_exp",
    [
        # existing attribute and key
        (
            "start",
            # warn with set_info
            pytest.warns(UserWarning, match="overlaps with an existing"),
            # error with setattr
            pytest.raises(AttributeError, match="IntervalSet is immutable"),
            # error with setitem
            pytest.raises(RuntimeError, match="IntervalSet is immutable"),
            # attr should not match metadata
            pytest.raises(AssertionError),
            # key should not match metadata
            pytest.raises(AssertionError),
        ),
        # existing attribute and key
        (
            "end",
            # warn with set_info
            pytest.warns(UserWarning, match="overlaps with an existing"),
            # error with setattr
            pytest.raises(AttributeError, match="IntervalSet is immutable"),
            # error with setitem
            pytest.raises(RuntimeError, match="IntervalSet is immutable"),
            # attr should not match metadata
            pytest.raises(AssertionError),
            # key should not match metadata
            pytest.raises(AssertionError),
        ),
        # existing attribute
        (
            "values",
            # warn with set_info
            pytest.warns(UserWarning, match="overlaps with an existing"),
            # error with setattr
            pytest.raises(AttributeError, match="IntervalSet is immutable"),
            # warn with setitem
            pytest.warns(UserWarning, match="overlaps with an existing"),
            # attr should not match metadata
            pytest.raises(AssertionError),
            # key should match metadata
            does_not_raise(),
        ),
        # existing metdata
        (
            "label",
            # no warning with set_info
            does_not_raise(),
            # no warning with setattr
            does_not_raise(),
            # no warning with setitem
            does_not_raise(),
            # attr should match metadata
            does_not_raise(),
            # key should match metadata
            does_not_raise(),
        ),
    ],
)
def test_iset_metadata_overlapping_names(
    iset_meta, name, set_exp, set_attr_exp, set_key_exp, get_attr_exp, get_key_exp
):
    assert hasattr(iset_meta, name)

    # warning when set
    with set_exp:
        iset_meta.set_info({name: np.ones(4)})
    # error when set as attribute
    with set_attr_exp:
        setattr(iset_meta, name, np.ones(4))
    # error when set as key
    with set_key_exp:
        iset_meta[name] = np.ones(4)
    # retrieve with get_info
    np.testing.assert_array_almost_equal(iset_meta.get_info(name), np.ones(4))
    # make sure it doesn't access metadata if its an existing attribute or key
    with get_attr_exp:
        np.testing.assert_array_almost_equal(getattr(iset_meta, name), np.ones(4))
    # make sure it doesn't access metadata if its an existing key
    with get_key_exp:
        np.testing.assert_array_almost_equal(iset_meta[name], np.ones(4))


##############
## TsdFrame ##
##############
@pytest.fixture
def tsdframe_meta():
    return nap.TsdFrame(
        t=np.arange(100),
        d=np.random.rand(100, 4),
        time_units="s",
        columns=["a", "b", "c", "d"],
        metadata={"l1": np.arange(4), "l2": ["x", "x", "y", "y"]},
    )


def test_tsdframe_metadata_slicing(tsdframe_meta):
    # test slicing obj[obj.mcol == mval] and obj[:, obj.mcol == mval], and that they produce the same results
    if len(tsdframe_meta.metadata_columns):
        for mcol in tsdframe_meta.metadata_columns:
            mval = tsdframe_meta._metadata[mcol][0]
            fcols = tsdframe_meta.columns[
                np.where(tsdframe_meta._metadata[mcol] == mval)
            ]
            assert isinstance(
                tsdframe_meta[:, tsdframe_meta[mcol] == mval], nap.TsdFrame
            )
            assert np.all(
                tsdframe_meta[:, tsdframe_meta[mcol] == mval].columns == fcols
            )
            assert np.all(
                tsdframe_meta[:, tsdframe_meta[mcol] == mval].metadata_index == fcols
            )


@pytest.mark.parametrize(
    "name, attr_exp, set_exp, set_attr_exp, set_key_exp, get_exp, get_attr_exp, get_key_exp",
    [
        # existing data column
        (
            "a",
            # not attribute
            pytest.raises(AssertionError),
            # error with set_info
            pytest.raises(ValueError, match="Invalid metadata name"),
            # error with setattr
            pytest.raises(ValueError, match="Invalid metadata name"),
            # shape mismatch with setitem
            pytest.raises(ValueError),
            # type error with get_info (compare dict to array)
            pytest.raises(TypeError),
            # attribute should raise error
            pytest.raises(AttributeError),
            # key should not match metadata
            pytest.raises(AssertionError),
        ),
        (
            "columns",
            # attribute exists
            does_not_raise(),
            # warn with set_info
            pytest.warns(UserWarning, match="overlaps with an existing"),
            # cannot be set as attribute
            pytest.raises(AttributeError, match="Cannot set attribute"),
            # warn when set as key
            pytest.warns(UserWarning, match="overlaps with an existing"),
            # no error with get_info
            does_not_raise(),
            # attribute should not match metadata
            pytest.raises(TypeError),
            # key should match metadata
            does_not_raise(),
        ),
        # existing metdata
        (
            "l1",
            # attribute exists
            does_not_raise(),
            # no warning with set_info
            does_not_raise(),
            # no warning with setattr
            does_not_raise(),
            # no warning with setitem
            does_not_raise(),
            # no error with get_info
            does_not_raise(),
            # attr should match metadata
            does_not_raise(),
            # key should match metadata
            does_not_raise(),
        ),
    ],
)
def test_tsdframe_metadata_overlapping_names(
    tsdframe_meta,
    name,
    attr_exp,
    set_exp,
    set_attr_exp,
    get_exp,
    set_key_exp,
    get_attr_exp,
    get_key_exp,
):
    with attr_exp:
        assert hasattr(tsdframe_meta, name)
    # warning when set
    with set_exp:
        # warnings.simplefilter("error")
        tsdframe_meta.set_info({name: np.ones(4)})
    # error when set as attribute
    with set_attr_exp:
        setattr(tsdframe_meta, name, np.ones(4))
    # error when set as key
    with set_key_exp:
        tsdframe_meta[name] = np.ones(4)
    # retrieve with get_info
    with get_exp:
        np.testing.assert_array_almost_equal(tsdframe_meta.get_info(name), np.ones(4))
    # make sure it doesn't access metadata if its an existing attribute or key
    with get_attr_exp:
        np.testing.assert_array_almost_equal(getattr(tsdframe_meta, name), np.ones(4))
    # make sure it doesn't access metadata if its an existing key
    with get_key_exp:
        np.testing.assert_array_almost_equal(tsdframe_meta[name], np.ones(4))


#############
## TsGroup ##
#############
@pytest.fixture
def tsgroup_meta():
    return nap.TsGroup(
        {
            0: nap.Ts(t=np.arange(0, 200)),
            1: nap.Ts(t=np.arange(0, 200, 0.5), time_units="s"),
            2: nap.Ts(t=np.arange(0, 300, 0.2), time_units="s"),
            3: nap.Ts(t=np.arange(0, 400, 1), time_units="s"),
        },
        metadata={"label": [1, 2, 3, 4]},
    )


@pytest.mark.parametrize(
    "name, set_exp, set_attr_exp, set_key_exp, get_exp, get_attr_exp, get_key_exp",
    [
        # pre-computed rate metadata
        (
            "rate",
            # error with set_info
            pytest.raises(ValueError, match="Invalid metadata name"),
            # error with setattr
            pytest.raises(AttributeError, match="Cannot set attribute"),
            # error with setitem
            pytest.raises(ValueError, match="Invalid metadata name"),
            # value mismatch with get_info
            pytest.raises(AssertionError),
            # value mismatch with getattr
            pytest.raises(AssertionError),
            # value mismatch with getitem
            pytest.raises(AssertionError),
        ),
        # 'rates' attribute
        (
            "rates",
            # warning with set_info
            pytest.warns(UserWarning, match="overlaps with an existing"),
            # error with setattr
            pytest.raises(AttributeError, match="Cannot set attribute"),
            # warn with setitem
            pytest.warns(UserWarning, match="overlaps with an existing"),
            # no error with get_info
            does_not_raise(),
            # get attribute is not metadata
            pytest.raises(AssertionError),
            # get key is metadata
            does_not_raise(),
        ),
        # existing metdata
        (
            "label",
            # no warning with set_info
            does_not_raise(),
            # no warning with setattr
            does_not_raise(),
            # no warning with setitem
            does_not_raise(),
            # no error with get_info
            does_not_raise(),
            # attr should match metadata
            does_not_raise(),
            # key should match metadata
            does_not_raise(),
        ),
    ],
)
def test_tsgroup_metadata_overlapping_names(
    tsgroup_meta,
    name,
    set_exp,
    set_attr_exp,
    set_key_exp,
    get_exp,
    get_attr_exp,
    get_key_exp,
):
    assert hasattr(tsgroup_meta, name)

    # warning when set
    with set_exp:
        tsgroup_meta.set_info({name: np.ones(4)})
    # error when set as attribute
    with set_attr_exp:
        setattr(tsgroup_meta, name, np.ones(4))
    # error when set as key
    with set_key_exp:
        tsgroup_meta[name] = np.ones(4)
    # retrieve with get_info
    with get_exp:
        np.testing.assert_array_almost_equal(tsgroup_meta.get_info(name), np.ones(4))
    # make sure it doesn't access metadata if its an existing attribute or key
    with get_attr_exp:
        np.testing.assert_array_almost_equal(getattr(tsgroup_meta, name), np.ones(4))
    # make sure it doesn't access metadata if its an existing key
    with get_key_exp:
        np.testing.assert_array_almost_equal(tsgroup_meta[name], np.ones(4))


def test_tsgroup_metadata_future_warnings():
    with pytest.warns(FutureWarning, match="may be unsupported"):
        tsgroup = nap.TsGroup(
            {
                0: nap.Ts(t=np.arange(0, 200)),
                1: nap.Ts(t=np.arange(0, 200, 0.5), time_units="s"),
                2: nap.Ts(t=np.arange(0, 300, 0.2), time_units="s"),
                3: nap.Ts(t=np.arange(0, 400, 1), time_units="s"),
            },
            label=[1, 2, 3, 4],
        )


def test_tsgroup_drop_rate_error(tsgroup_meta):
    with pytest.raises(ValueError, match="Cannot drop TsGroup 'rate'!"):
        tsgroup_meta.drop_info("rate")

    with pytest.raises(ValueError, match="Cannot drop TsGroup 'rate'!"):
        tsgroup_meta.drop_info(["rate"])

    with pytest.raises(ValueError, match="Cannot drop TsGroup 'rate'!"):
        tsgroup_meta.drop_info(["label", "rate"])

    assert "label" in tsgroup_meta.metadata_columns


##################
## Shared tests ##
##################
@pytest.fixture
def clear_metadata(obj):
    if isinstance(obj, nap.TsGroup):
        # clear metadata columns
        columns = [col for col in obj.metadata_columns if col != "rate"]
    else:
        columns = obj.metadata_columns
<<<<<<< HEAD
    obj.drop_info(columns)
=======
    obj._metadata.drop(columns=columns, inplace=True)
    # clear metadata groups
    obj.__dict__["_metadata_groups"] = None
>>>>>>> dd275b29
    return obj


@pytest.mark.parametrize(
    "obj",
    [
        # IntervalSet length 4
        nap.IntervalSet(start=np.array([0, 10, 16, 25]), end=np.array([5, 15, 20, 40])),
        # IntervalSet length 1
        nap.IntervalSet(start=0, end=5),
        # TsdFrame with 4 columns
        nap.TsdFrame(
            t=np.arange(100),
            d=np.random.rand(100, 4),
            time_units="s",
        ),
        # TsdFrame with 4 columns and column names
        nap.TsdFrame(
            t=np.arange(100),
            d=np.random.rand(100, 4),
            columns=["a", "b", "c", "d"],
            time_units="s",
        ),
        # TsdFrame with 1 column
        nap.TsdFrame(
            t=np.arange(100),
            d=np.random.rand(100, 1),
            time_units="s",
        ),
        # TsGroup length 4
        nap.TsGroup(
            {
                0: nap.Ts(t=np.arange(0, 200)),
                1: nap.Ts(t=np.arange(0, 200, 0.5), time_units="s"),
                2: nap.Ts(t=np.arange(0, 300, 0.2), time_units="s"),
                3: nap.Ts(t=np.arange(0, 400, 1), time_units="s"),
            }
        ),
        # TsGroup length 4 with weird keys
        nap.TsGroup(
            {
                1: nap.Ts(t=np.arange(0, 200)),
                8: nap.Ts(t=np.arange(0, 200, 0.5), time_units="s"),
                2: nap.Ts(t=np.arange(0, 300, 0.2), time_units="s"),
                13: nap.Ts(t=np.arange(0, 400, 1), time_units="s"),
            }
        ),
        # TsGroup length 1
        nap.TsGroup(
            {
                0: nap.Ts(t=np.arange(0, 200)),
            }
        ),
    ],
)
@pytest.mark.usefixtures("clear_metadata")
class Test_Metadata:

    @pytest.fixture
    def obj_len(self, obj):
        if isinstance(obj, nap.TsdFrame):
            return len(obj.columns)
        else:
            return len(obj)

    @pytest.mark.parametrize(
        "info",
        [
            # pd.Series
            pd.Series(index=[0, 1, 2, 3], data=[1, 1, 1, 1], name="label"),
            # np.ndarray
            np.ones(4) * 2,
            # list
            [3, 3, 3, 3],
            # tuple
            (4, 4, 4, 4),
        ],
    )
    class Test_Add_Metadata:

        def test_add_metadata(self, obj, info, obj_len):
            info = info[:obj_len]
            if isinstance(info, pd.Series):
                if isinstance(obj, nap.TsdFrame):
                    # enforce object index
                    info = info.set_axis(obj.columns)
                elif isinstance(obj, nap.TsGroup):
                    # enforce object index
                    info = info.set_axis(obj.keys())

            # add metadata with `set_info`
            obj.set_info(label=info)

            # verify shape of metadata
            if isinstance(obj, nap.TsGroup):
                assert obj._metadata.shape == (obj_len, 2)
            else:
                assert obj._metadata.shape == (obj_len, 1)

            # verify value in private metadata
            if isinstance(info, pd.Series):
<<<<<<< HEAD
                np.testing.assert_array_almost_equal(
                    obj._metadata["label"], info[:obj_len].values
                )
            else:
                np.testing.assert_array_almost_equal(
                    obj._metadata["label"], info[:obj_len]
=======
                pd.testing.assert_series_equal(obj._metadata["label"], info)
            else:
                np.testing.assert_array_almost_equal(
                    obj._metadata["label"].values, info
>>>>>>> dd275b29
                )

            # verify public retrieval of metadata
            np.testing.assert_array_almost_equal(
                obj.get_info("label"), obj._metadata["label"]
            )
            np.testing.assert_array_almost_equal(obj.label, obj._metadata["label"])
            np.testing.assert_array_almost_equal(obj["label"], obj._metadata["label"])

        def test_add_metadata_key(self, obj, info, obj_len):
            info = info[:obj_len]
            if isinstance(info, pd.Series):
                if isinstance(obj, nap.TsdFrame):
                    # enforce object index
                    info = info.set_axis(obj.columns)
                elif isinstance(obj, nap.TsGroup):
                    # enforce object index
                    info = info.set_axis(obj.keys())

            # add metadata as key
            obj["label"] = info

            # verify shape of metadata
            if isinstance(obj, nap.TsGroup):
                assert obj._metadata.shape == (obj_len, 2)
            else:
                assert obj._metadata.shape == (obj_len, 1)

            # verify value in private metadata
            if isinstance(info, pd.Series):
<<<<<<< HEAD
                np.testing.assert_array_almost_equal(
                    obj._metadata["label"], info[:obj_len].values
                )
            else:
                np.testing.assert_array_almost_equal(
                    obj._metadata["label"], info[:obj_len]
=======
                pd.testing.assert_series_equal(obj._metadata["label"], info)
            else:
                np.testing.assert_array_almost_equal(
                    obj._metadata["label"].values, info
>>>>>>> dd275b29
                )

            # verify public retrieval of metadata
            np.testing.assert_array_almost_equal(
                obj.get_info("label"), obj._metadata["label"]
            )
            np.testing.assert_array_almost_equal(obj.label, obj._metadata["label"])
            np.testing.assert_array_almost_equal(obj["label"], obj._metadata["label"])

        def test_add_metadata_attr(self, obj, info, obj_len):
            info = info[:obj_len]
            if isinstance(info, pd.Series):
                if isinstance(obj, nap.TsdFrame):
                    # enforce object index
                    info = info.set_axis(obj.columns)
                elif isinstance(obj, nap.TsGroup):
                    # enforce object index
                    info = info.set_axis(obj.keys())

            # add metadata as attribute
            obj.label = info

            # verify shape of metadata
            if isinstance(obj, nap.TsGroup):
                assert obj._metadata.shape == (obj_len, 2)
            else:
                assert obj._metadata.shape == (obj_len, 1)

            # verify value in private metadata
            if isinstance(info, pd.Series):
<<<<<<< HEAD
                np.testing.assert_array_almost_equal(
                    obj._metadata["label"], info[:obj_len].values
                )
            else:
                np.testing.assert_array_almost_equal(
                    obj._metadata["label"], info[:obj_len]
=======
                pd.testing.assert_series_equal(obj._metadata["label"], info)
            else:
                np.testing.assert_array_almost_equal(
                    obj._metadata["label"].values, info
>>>>>>> dd275b29
                )

            # verify public retrieval of metadata
            np.testing.assert_array_almost_equal(
                obj.get_info("label"), obj._metadata["label"]
            )
            np.testing.assert_array_almost_equal(obj.label, obj._metadata["label"])
            np.testing.assert_array_almost_equal(obj["label"], obj._metadata["label"])

    def test_add_metadata_many(self, obj, obj_len):
        l1 = [1] * obj_len
        l2 = [2] * obj_len
        l3 = [3] * obj_len
        # add with set_info kwargs
        obj.set_info(l1=l1, l2=l2, l3=l3)

        # verify shape and value in private metadata
        if isinstance(obj, nap.TsGroup):
            assert obj._metadata.shape == (obj_len, 4)
        else:
            assert obj._metadata.shape == (obj_len, 3)

        [
            np.testing.assert_array_almost_equal(obj._metadata[col], label)
            for col, label in zip(["l1", "l2", "l3"], [l1, l2, l3])
        ]

    @pytest.mark.parametrize(
        "info", [pd.DataFrame(index=[0, 1, 2, 3], data=[0, 0, 0, 0], columns=["label"])]
    )
    def test_add_metadata_df(self, obj, info, obj_len):
        # get proper length of metadata
        info = info.iloc[:obj_len]

        if isinstance(obj, nap.TsdFrame):
            # enforce object index
            info = info.set_axis(obj.columns, axis=0)
        elif isinstance(obj, nap.TsGroup):
            # enforce object index
            info = info.set_axis(obj.keys(), axis=0)

        # add metadata with `set_info`
        obj.set_info(info)

        # verify shape and value in private metadata
        if isinstance(obj, nap.TsGroup):
            assert obj._metadata.shape == (obj_len, 2)
            np.testing.assert_array_almost_equal(
                obj._metadata["label"], info["label"].values
            )
        else:
            assert obj._metadata.shape == (obj_len, 1)
            pd.testing.assert_frame_equal(obj.metadata, info)

        # verify public retrieval of metadata
        np.testing.assert_array_almost_equal(
            obj.get_info("label"), obj._metadata["label"]
        )
        np.testing.assert_array_almost_equal(obj.label, obj._metadata["label"])
        np.testing.assert_array_almost_equal(obj["label"], obj._metadata["label"])

    @pytest.mark.parametrize(
        "args, kwargs, expected",
        [
            (
                # invalid names as integers
                [pd.DataFrame(data=np.random.randint(0, 5, size=(4, 3)))],
                {},
                pytest.raises(TypeError, match="Invalid metadata type"),
            ),
            (
                # invalid names as strings starting with a number
                [
                    {"1": np.ones(4)},
                ],
                {},
                pytest.warns(UserWarning, match="starts with a number"),
            ),
            (
                # invalid names with spaces
                [
                    {"l 1": np.ones(4)},
                ],
                {},
                pytest.warns(UserWarning, match="contains a special character"),
            ),
            (
                # invalid names with periods
                [
                    {"1.1": np.ones(4)},
                ],
                {},
                pytest.warns(UserWarning, match="contains a special character"),
            ),
            (
                # metadata with wrong length
                [],
                {"label": np.zeros(100)},
                pytest.raises(
                    ValueError,
                    match="input array length 100 does not match",
                ),
            ),
        ],
    )
    def test_add_metadata_error(self, obj, obj_len, args, kwargs, expected):
        # trim to appropriate length
        if len(args):
            if isinstance(args[0], pd.DataFrame):
                metadata = args[0].iloc[:obj_len]
            elif isinstance(args[0], dict):
                metadata = {k: v[:obj_len] for k, v in args[0].items()}
        else:
            metadata = None
        with expected:
            obj.set_info(metadata, **kwargs)

    def test_add_metadata_key_error(self, obj, obj_len):
        # type specific key errors
        info = np.ones(obj_len)
        if isinstance(obj, nap.IntervalSet):
            with pytest.raises(RuntimeError, match="IntervalSet is immutable"):
                obj[0] = info
            with pytest.raises(RuntimeError, match="IntervalSet is immutable"):
                obj["start"] = info
            with pytest.raises(RuntimeError, match="IntervalSet is immutable"):
                obj["end"] = info

        elif isinstance(obj, nap.TsGroup):
            # currently obj[0] does not raise an error for TsdFrame
            with pytest.raises(TypeError, match="Metadata keys must be strings!"):
                obj[0] = info

    @pytest.mark.parametrize(
        "idx",
        [
            (0, 0),
            {"label": 1},
        ],
    )
    def test_get_info_error(self, obj, obj_len, idx):
        obj.set_info(label=[1] * obj_len)
        with pytest.raises(IndexError, match="Unknown metadata index"):
            obj.get_info(idx)

    def test_overwrite_metadata(self, obj, obj_len):
        # add metadata
        obj.set_info(label=[1] * obj_len)
        assert np.all(obj.label == 1)

        obj.set_info(label=[2] * obj_len)
        assert np.all(obj.label == 2)

        obj["label"] = [3] * obj_len
        assert np.all(obj.label == 3)

        obj.label = [4] * obj_len
        assert np.all(obj.label == 4)

    def test_drop_metadata(self, obj, obj_len):
        info = np.ones(obj_len)
        obj.set_info(label=info)
        assert "label" in obj.metadata_columns
        obj.drop_info("label")
        assert "label" not in obj.metadata_columns

    @pytest.mark.parametrize(
        "drop, error",
        [
            (
                "not_info",
                pytest.raises(KeyError, match="Metadata column not_info not found"),
            ),
            (
                ["not_info", "not_info2"],
                pytest.raises(
                    KeyError,
                    match=r"Metadata column(s) \['not_info', 'not_info2'\] not found",
                ),
            ),
            (
                ["label", "not_info"],
                pytest.raises(
                    KeyError, match=r"Metadata column(s) \['not_info'\] not found"
                ),
            ),
            (0, pytest.raises(TypeError, match="Invalid metadata column")),
        ],
    )
    def test_drop_metadata_error(self, obj, obj_len, drop, error):
        info = np.ones(obj_len)
        obj.set_info(label=info)

        if isinstance(drop, list) and ("label" in drop):
            assert "label" in obj.metadata_columns

    # test naming overlap of shared attributes
    @pytest.mark.parametrize(
        "name",
        [
            "set_info",
            "_metadata",
            "_class_attributes",
        ],
    )
    def test_metadata_overlapping_names(self, obj, obj_len, name):
        values = np.ones(obj_len)

        # set some metadata to force assertion error with "_metadata" case
        obj.set_info(label=values)

        # assert attribute exists
        assert hasattr(obj, name)

        # warning when set
        with pytest.warns(UserWarning, match="overlaps with an existing"):
            obj.set_info({name: values})
        # error when set as attribute
        with pytest.raises(AttributeError, match="Cannot set attribute"):
            setattr(obj, name, values)
        # warning when set as key
        with pytest.warns(UserWarning, match="overlaps with an existing"):
            obj[name] = values
        # retrieve with get_info
        np.testing.assert_array_almost_equal(obj.get_info(name), values)
        # make sure it doesn't access metadata if its an existing attribute or key
        with pytest.raises((AssertionError, ValueError, TypeError)):
            np.testing.assert_array_almost_equal(getattr(obj, name), values)
        # access metadata as key
        np.testing.assert_array_almost_equal(obj[name], values)

    # test metadata that can only be accessed as key
    @pytest.mark.parametrize(
        "name",
        [
            "l.1",
            "l 1",
            "0",
        ],
    )
    def test_metadata_nonattribute_names(self, obj, obj_len, name):
        values = np.ones(obj_len)

        # set some metadata to force assertion error with "_metadata" case
        with pytest.warns(UserWarning, match="cannot be accessed as an attribute"):
            obj.set_info({name: values})

        # make sure it can be accessed with get_info
        np.testing.assert_array_almost_equal(obj.get_info(name), values)
        # make sure it can be accessed as key
        np.testing.assert_array_almost_equal(obj[name], values)

    @pytest.mark.parametrize("label, val", [([1, 1, 2, 2], 2)])
    def test_metadata_slicing(self, obj, label, val, obj_len):
        # slicing not relevant for length 1 objects
        if obj_len > 1:
            # add label
            obj.set_info(label=label, extra=[0, 1, 2, 3])

            # test slicing
            if isinstance(obj, nap.TsdFrame):
                obj2 = obj[:, obj.label == val]
            else:
                obj2 = obj[obj.label == val]

            assert isinstance(obj2, type(obj))
            assert np.all(obj2.label == val)

            if isinstance(obj, nap.IntervalSet):
                # interval set slicing resets index
                pd.testing.assert_frame_equal(
                    obj2.metadata,
                    obj.metadata[obj.label == val].reset_index(drop=True),
                )
            else:
                # other types do not reset index
                pd.testing.assert_frame_equal(
                    obj2.metadata, obj.metadata[obj.label == val]
                )

            # type specific checks
            if isinstance(obj, nap.IntervalSet):
                # slicing will update rows
                np.testing.assert_array_almost_equal(
                    obj2.values, obj.values[obj.label == val]
                )
                # number of columns should be the same
                assert np.all(obj2.columns == obj.columns)

            elif isinstance(obj, nap.TsdFrame):
                # slicing will update columns
                assert np.all(obj2.columns == obj.columns[obj.label == val])
                assert np.all(obj2.metadata_index == obj2.columns)
                # number of rows should be the same
                assert len(obj2) == len(obj)

            elif isinstance(obj, nap.TsGroup):
                # slicing will update keys
                np.testing.assert_array_almost_equal(
                    obj2.index, obj.index[obj.label == val]
                )
                # length of values should be the same
                assert np.all(
                    len(values1) == len(values2)
                    for values1, values2 in zip(obj.values(), obj2.values())
                )

            # metadata columns should be the same
            assert np.all(obj2.metadata_columns == obj.metadata_columns)

    def test_metadata_index_columns(self, obj, obj_len):
        # add metadata
        obj.set_info(one=[1] * obj_len, two=[2] * obj_len, three=[3] * obj_len)

        # test metadata columns
        assert np.all(obj["one"] == 1)
        assert np.all(obj[["two", "three"]] == obj._metadata[["two", "three"]])

    def test_save_and_load_npz(self, obj, obj_len):
        obj.set_info(label1=[1] * obj_len, label2=[2] * obj_len)

        obj.save("obj.npz")
        file = np.load("obj.npz", allow_pickle=True)

        # only test that metadata is saved correctly
        assert "_metadata" in file.keys()
        metadata = file["_metadata"].item()
        for k in ["label1", "label2"]:
            assert k in metadata.keys()
            np.testing.assert_array_almost_equal(obj._metadata[k], metadata[k])

        # test pynapple loading
        obj2 = nap.load_file("obj.npz")
        assert isinstance(obj2, type(obj))
        assert obj2._metadata.keys() == obj._metadata.keys()
        for key in obj._metadata.keys():
            np.testing.assert_array_almost_equal(
                obj2._metadata[key], obj._metadata[key]
            )

        # cleaning
        Path("obj.npz").unlink()

<<<<<<< HEAD
    #         # class Test_Metadata_Group:

=======
>>>>>>> dd275b29
    @pytest.mark.parametrize(
        "metadata, group",
        [
            ({"label": [1, 1, 2, 2]}, "label"),
            ({"l1": [1, 1, 2, 2], "l2": ["a", "b", "b", "b"]}, ["l1", "l2"]),
        ],
    )
<<<<<<< HEAD
    def test_metadata_groupby(self, obj, metadata, group, obj_len):
        if obj_len <= 1:
            pytest.skip("groupby not relevant for length 1 objects")

        obj.set_info(metadata)

        # pandas groups
        pd_groups = obj.metadata.groupby(group).groups

        # group by metadata, assert returned groups
        nap_groups = obj.groupby(group)
        # remove empty groups, since pandas doesn't return them
        # nap_nonempty = {k: v for k, v in nap_groups.items() if len(v)}
        assert nap_groups.keys() == pd_groups.keys()

        for grp, idx in nap_groups.items():
            # index same as pandas
            assert all(idx == pd_groups[grp])

            # return object with get_group argument
            obj_grp = obj.groupby(group, get_group=grp)

            # get_group should be the same as indexed object
            pd.testing.assert_frame_equal(obj_grp.metadata, obj[np.array(idx)].metadata)
            # index should be the same for both objects
            assert all(obj_grp.index == obj[np.array(idx)].index)
            if isinstance(obj, nap.TsdFrame):
                # columns should be the same
                assert all(obj_grp.columns == obj[np.array(idx)].columns)

    @pytest.mark.parametrize(
        "metadata, group",
        [
            ({"label": [1, 1, 2, 2]}, "label"),
            ({"l1": [1, 1, 2, 2], "l2": ["a", "b", "b", "b"]}, ["l1", "l2"]),
        ],
    )
    @pytest.mark.parametrize("func", [np.mean, np.sum, np.max, np.min])
    def test_metadata_groupby_apply_numpy(self, obj, metadata, group, func, obj_len):
        if obj_len <= 1:
            pytest.skip("groupby not relevant for length 1 objects")

        obj.set_info(metadata)
        groups = obj.groupby(group)

        # apply numpy function through groupby_apply
        grouped_out = obj.groupby_apply(group, func)

        for grp, idx in groups.items():
            # check that the output is the same as applying the function to the indexed object
            np.testing.assert_array_almost_equal(
                func(obj[np.array(idx)]), grouped_out[grp]
            )

=======
    class Test_Metadata_Group:
        def test_metadata_groupby(self, obj, metadata, group, obj_len):
            if obj_len <= 1:
                pytest.skip("groupby not relevant for length 1 objects")

            obj.set_info(metadata)

            # pandas groups
            pd_groups = obj._metadata.groupby(group)

            # group by metadata, assert returned groups
            nap_groups = obj.groupby(group)
            assert nap_groups.keys() == pd_groups.groups.keys()

            for grp, idx in nap_groups.items():

                # return object with get_group argument
                obj_grp = obj.groupby(group, get_group=grp)

                if isinstance(obj, nap.TsdFrame):
                    # pandas index might be strings if column names are strings
                    # so we need to convert it to integers
                    pd_idx = pd_groups.groups[grp]
                    pd_idx = obj.columns.get_indexer(pd_idx)

                    # index same as pandas
                    assert all(idx == pd_idx)

                    idx = (slice(None), idx)
                    # columns should be the same
                    assert all(obj_grp.columns == obj[idx].columns)

                else:
                    # index same as pandas
                    assert all(idx == pd_groups.groups[grp])

                # get_group should be the same as indexed object
                pd.testing.assert_frame_equal(obj_grp._metadata, obj[idx]._metadata)
                # index should be the same for both objects
                assert all(obj_grp.index == obj[idx].index)

        @pytest.mark.parametrize(
            "bad_group, get_group, err",
            [
                (
                    "labels",
                    None,
                    pytest.raises(
                        ValueError, match="Metadata column 'labels' not found"
                    ),
                ),
                (
                    ["label", "l2"],
                    None,
                    pytest.raises(ValueError, match="not found"),
                ),
                (
                    None,
                    3,
                    pytest.raises(ValueError, match="Group '3' not found in metadata"),
                ),
            ],
        )
        def test_metadata_groupby_error(
            self, obj, obj_len, metadata, group, bad_group, get_group, err
        ):
            if obj_len <= 1:
                pytest.skip("groupby not relevant for length 1 objects")

            obj.set_info(metadata)

            if bad_group is not None:
                group = bad_group

            # groupby with invalid key
            with err:
                obj.groupby(group, get_group)

        @pytest.mark.parametrize("func", [np.mean, np.sum, np.max, np.min])
        def test_metadata_groupby_apply_numpy(
            self, obj, metadata, group, func, obj_len
        ):
            if obj_len <= 1:
                pytest.skip("groupby not relevant for length 1 objects")

            obj.set_info(metadata)
            groups = obj.groupby(group)

            # apply numpy function through groupby_apply
            grouped_out = obj.groupby_apply(group, func)

            for grp, idx in groups.items():
                # check that the output is the same as applying the function to the indexed object
                if isinstance(obj, nap.TsdFrame):
                    idx = (slice(None), idx)
                np.testing.assert_array_almost_equal(func(obj[idx]), grouped_out[grp])

        @pytest.mark.parametrize(
            "func, ep, func_kwargs",
            [
                (np.mean, None, dict(axis=-1)),
                (np.mean, "a", dict(axis=-1)),
            ],
        )
        def test_metadata_groupby_apply_func_kwargs(
            self, obj, obj_len, metadata, group, func, ep, func_kwargs
        ):
            if obj_len <= 1:
                pytest.skip("groupby not relevant for length 1 objects")

            obj.set_info(metadata)
            groups = obj.groupby(group)
            grouped_out = obj.groupby_apply(group, func, ep, **func_kwargs)

            for grp, idx in groups.items():
                if isinstance(obj, nap.TsdFrame):
                    idx = (slice(None), idx)
                if ep:
                    np.testing.assert_array_almost_equal(
                        func(**{ep: obj[idx], **func_kwargs}), grouped_out[grp]
                    )
                else:
                    np.testing.assert_array_almost_equal(
                        func(obj[idx], **func_kwargs), grouped_out[grp]
                    )

        @pytest.mark.parametrize(
            "func, ep, err",
            [
                (  # input_key is not string
                    nap.compute_1d_tuning_curves,
                    1,
                    pytest.raises(TypeError, match="input_key must be a string"),
                ),
                (  # input_key does not exist in function
                    nap.compute_1d_tuning_curves,
                    "epp",
                    pytest.raises(KeyError, match="does not have input parameter"),
                ),
                (  # function missing required inputs, or incorrect input type
                    nap.compute_1d_tuning_curves,
                    "ep",
                    pytest.raises(TypeError),
                ),
            ],
        )
        def test_groupby_apply_errors(
            self, obj, obj_len, metadata, group, func, ep, err
        ):
            if obj_len <= 1:
                pytest.skip("groupby not relevant for length 1 objects")

            obj.set_info(metadata)
            with err:
                obj.groupby_apply(group, func, ep)
>>>>>>> dd275b29


##############################
## more groupby_apply tests ##
##############################
@pytest.fixture
def tsgroup_gba():
    units = {
        1: np.geomspace(1, 100, 1000),
        2: np.geomspace(1, 100, 2000),
        3: np.geomspace(1, 100, 3000),
        4: np.geomspace(1, 100, 4000),
    }
    return nap.TsGroup(units, metadata={"label": ["A", "A", "B", "B"]})


@pytest.fixture
def iset_gba():
    start = [1, 21, 41, 61, 81]
    end = [10, 30, 50, 70, 90]
    label = [1, 1, 1, 2, 2]
    return nap.IntervalSet(start=start, end=end, metadata={"label": label})


@pytest.fixture
def tsdframe_gba():
    return nap.TsdFrame(
        t=np.linspace(1, 100, 1000),
        d=np.random.rand(1000, 4),
        time_units="s",
        metadata={"label": ["x", "x", "y", "y"]},
    )


def test_metadata_groupby_apply_tuning_curves(tsgroup_gba, iset_gba):

    feature = nap.Tsd(t=np.linspace(1, 100, 100), d=np.tile(np.arange(5), 20))

    # apply to intervalset
    out = iset_gba.groupby_apply(
        "label",
        nap.compute_1d_tuning_curves,
        "ep",
        group=tsgroup_gba,
        feature=feature,
        nb_bins=5,
    )
    for grp, idx in iset_gba.groupby("label").items():
        tmp = nap.compute_1d_tuning_curves(
            tsgroup_gba, feature, nb_bins=5, ep=iset_gba[idx]
        )
        pd.testing.assert_frame_equal(out[grp], tmp)

    # apply to tsgroup
    out2 = tsgroup_gba.groupby_apply(
        "label",
        nap.compute_1d_tuning_curves,
        feature=feature,
        nb_bins=5,
    )
    # make sure groups are different
    assert out2.keys() != out.keys()
    for grp, idx in tsgroup_gba.groupby("label").items():
        tmp = nap.compute_1d_tuning_curves(tsgroup_gba[idx], feature, nb_bins=5)
        pd.testing.assert_frame_equal(out2[grp], tmp)


def test_metadata_groupby_apply_tsgroup_lambda(tsgroup_gba):
    func = lambda x: np.mean(x.rate)
    out = tsgroup_gba.groupby_apply("label", func)

    for grp, idx in tsgroup_gba.groupby("label").items():
        tmp = func(tsgroup_gba[idx])
        assert out[grp] == tmp


def test_metadata_groupby_apply_compute_mean_psd(tsdframe_gba, iset_gba):
    # test on iset
    out = iset_gba.groupby_apply(
        "label",
        nap.compute_mean_power_spectral_density,
        "ep",
        sig=tsdframe_gba,
        interval_size=1,
    )
    for grp, idx in iset_gba.groupby("label").items():
        tmp = nap.compute_mean_power_spectral_density(
            tsdframe_gba, ep=iset_gba[idx], interval_size=1
        )
        pd.testing.assert_frame_equal(out[grp], tmp)

    # test on tsdframe
    out2 = tsdframe_gba.groupby_apply(
        "label",
        nap.compute_mean_power_spectral_density,
        interval_size=1,
    )
    # make sure groups are different
    assert out2.keys() != out.keys()
    for grp, idx in tsdframe_gba.groupby("label").items():
        tmp = nap.compute_mean_power_spectral_density(
            tsdframe_gba[:, idx], interval_size=1
        )
        pd.testing.assert_frame_equal(out2[grp], tmp)


@pytest.mark.parametrize(
    "obj",
    [
        nap.TsGroup(
            {
                1: np.geomspace(1, 100, 1000),
                2: np.geomspace(1, 100, 2000),
                3: np.geomspace(1, 100, 3000),
                4: np.geomspace(1, 100, 4000),
            }
        ),
        nap.TsdFrame(
            t=np.linspace(1, 100, 1000),
            d=np.random.rand(1000, 4),
        ),
        nap.Tsd(t=np.linspace(1, 100, 1000), d=np.random.rand(1000)),
    ],
)
def test_metadata_groupby_apply_restrict(obj, iset_gba):
    out = iset_gba.groupby_apply("label", lambda x: obj.restrict(x))
    for grp, idx in iset_gba.groupby("label").items():
        tmp = obj.restrict(iset_gba[idx])
        if isinstance(obj, nap.TsGroup):
            for val1, val2 in zip(out[grp].values(), tmp.values()):
                np.testing.assert_array_almost_equal(val1.index, val2.index)
        else:
            np.testing.assert_array_almost_equal(out[grp].values, tmp.values)


#########################
# test double inheritance
def get_defined_members(cls):
    """
    Get all methods and attributes explicitly defined in a class (excluding inherited ones),
    without relying on `__dir__` overrides.
    """
    # Fetch the class's dictionary directly to avoid `__dir__` overrides
    cls_dict = cls.__dict__

    # Use inspect to identify which are functions, properties, or other attributes
    return {
        name
        for name, obj in cls_dict.items()
        if not name.startswith("__")  # Ignore dunder methods
        and (
            inspect.isfunction(obj)
            or isinstance(obj, property)
            or not inspect.isroutine(obj)
        )
    }


@pytest.mark.parametrize(
    "nap_class", [nap.core.IntervalSet, nap.core.TsdFrame, nap.core.TsGroup]
)
def test_no_conflict_between_class_and_metadatamixin(nap_class):
<<<<<<< HEAD
    from pynapple.core.metadata_class import \
        _MetadataMixin  # Adjust import as needed
=======
    from pynapple.core.metadata_class import _MetadataMixin  # Adjust import as needed
>>>>>>> dd275b29

    iset_members = get_defined_members(nap_class)
    metadatamixin_members = get_defined_members(_MetadataMixin)

    # Check for any overlapping names between IntervalSet and _MetadataMixin
    conflicting_members = iset_members.intersection(metadatamixin_members)

    # set_info, get_info, groupby, and groupby_apply are overwritten for class-specific examples in docstrings
    assert len(conflicting_members) == 4, (
        f"Conflict detected! The following methods/attributes are "
        f"overwritten in IntervalSet: {conflicting_members}"
    )<|MERGE_RESOLUTION|>--- conflicted
+++ resolved
@@ -1,10 +1,6 @@
 """Tests for metadata in IntervalSet, TsdFrame, and TsGroup"""
 
 import inspect
-<<<<<<< HEAD
-import re
-=======
->>>>>>> dd275b29
 import warnings
 from contextlib import nullcontext as does_not_raise
 from pathlib import Path
@@ -762,13 +758,7 @@
         columns = [col for col in obj.metadata_columns if col != "rate"]
     else:
         columns = obj.metadata_columns
-<<<<<<< HEAD
     obj.drop_info(columns)
-=======
-    obj._metadata.drop(columns=columns, inplace=True)
-    # clear metadata groups
-    obj.__dict__["_metadata_groups"] = None
->>>>>>> dd275b29
     return obj
 
 
@@ -870,19 +860,12 @@
 
             # verify value in private metadata
             if isinstance(info, pd.Series):
-<<<<<<< HEAD
                 np.testing.assert_array_almost_equal(
                     obj._metadata["label"], info[:obj_len].values
                 )
             else:
                 np.testing.assert_array_almost_equal(
                     obj._metadata["label"], info[:obj_len]
-=======
-                pd.testing.assert_series_equal(obj._metadata["label"], info)
-            else:
-                np.testing.assert_array_almost_equal(
-                    obj._metadata["label"].values, info
->>>>>>> dd275b29
                 )
 
             # verify public retrieval of metadata
@@ -913,19 +896,12 @@
 
             # verify value in private metadata
             if isinstance(info, pd.Series):
-<<<<<<< HEAD
                 np.testing.assert_array_almost_equal(
                     obj._metadata["label"], info[:obj_len].values
                 )
             else:
                 np.testing.assert_array_almost_equal(
                     obj._metadata["label"], info[:obj_len]
-=======
-                pd.testing.assert_series_equal(obj._metadata["label"], info)
-            else:
-                np.testing.assert_array_almost_equal(
-                    obj._metadata["label"].values, info
->>>>>>> dd275b29
                 )
 
             # verify public retrieval of metadata
@@ -956,19 +932,12 @@
 
             # verify value in private metadata
             if isinstance(info, pd.Series):
-<<<<<<< HEAD
                 np.testing.assert_array_almost_equal(
                     obj._metadata["label"], info[:obj_len].values
                 )
             else:
                 np.testing.assert_array_almost_equal(
                     obj._metadata["label"], info[:obj_len]
-=======
-                pd.testing.assert_series_equal(obj._metadata["label"], info)
-            else:
-                np.testing.assert_array_almost_equal(
-                    obj._metadata["label"].values, info
->>>>>>> dd275b29
                 )
 
             # verify public retrieval of metadata
@@ -1312,11 +1281,8 @@
         # cleaning
         Path("obj.npz").unlink()
 
-<<<<<<< HEAD
     #         # class Test_Metadata_Group:
 
-=======
->>>>>>> dd275b29
     @pytest.mark.parametrize(
         "metadata, group",
         [
@@ -1324,12 +1290,12 @@
             ({"l1": [1, 1, 2, 2], "l2": ["a", "b", "b", "b"]}, ["l1", "l2"]),
         ],
     )
-<<<<<<< HEAD
-    def test_metadata_groupby(self, obj, metadata, group, obj_len):
-        if obj_len <= 1:
-            pytest.skip("groupby not relevant for length 1 objects")
-
-        obj.set_info(metadata)
+    class Test_Metadata_Group:
+        def test_metadata_groupby(self, obj, metadata, group, obj_len):
+            if obj_len <= 1:
+                pytest.skip("groupby not relevant for length 1 objects")
+
+            obj.set_info(metadata)
 
         # pandas groups
         pd_groups = obj.metadata.groupby(group).groups
@@ -1343,58 +1309,6 @@
         for grp, idx in nap_groups.items():
             # index same as pandas
             assert all(idx == pd_groups[grp])
-
-            # return object with get_group argument
-            obj_grp = obj.groupby(group, get_group=grp)
-
-            # get_group should be the same as indexed object
-            pd.testing.assert_frame_equal(obj_grp.metadata, obj[np.array(idx)].metadata)
-            # index should be the same for both objects
-            assert all(obj_grp.index == obj[np.array(idx)].index)
-            if isinstance(obj, nap.TsdFrame):
-                # columns should be the same
-                assert all(obj_grp.columns == obj[np.array(idx)].columns)
-
-    @pytest.mark.parametrize(
-        "metadata, group",
-        [
-            ({"label": [1, 1, 2, 2]}, "label"),
-            ({"l1": [1, 1, 2, 2], "l2": ["a", "b", "b", "b"]}, ["l1", "l2"]),
-        ],
-    )
-    @pytest.mark.parametrize("func", [np.mean, np.sum, np.max, np.min])
-    def test_metadata_groupby_apply_numpy(self, obj, metadata, group, func, obj_len):
-        if obj_len <= 1:
-            pytest.skip("groupby not relevant for length 1 objects")
-
-        obj.set_info(metadata)
-        groups = obj.groupby(group)
-
-        # apply numpy function through groupby_apply
-        grouped_out = obj.groupby_apply(group, func)
-
-        for grp, idx in groups.items():
-            # check that the output is the same as applying the function to the indexed object
-            np.testing.assert_array_almost_equal(
-                func(obj[np.array(idx)]), grouped_out[grp]
-            )
-
-=======
-    class Test_Metadata_Group:
-        def test_metadata_groupby(self, obj, metadata, group, obj_len):
-            if obj_len <= 1:
-                pytest.skip("groupby not relevant for length 1 objects")
-
-            obj.set_info(metadata)
-
-            # pandas groups
-            pd_groups = obj._metadata.groupby(group)
-
-            # group by metadata, assert returned groups
-            nap_groups = obj.groupby(group)
-            assert nap_groups.keys() == pd_groups.groups.keys()
-
-            for grp, idx in nap_groups.items():
 
                 # return object with get_group argument
                 obj_grp = obj.groupby(group, get_group=grp)
@@ -1535,7 +1449,6 @@
             obj.set_info(metadata)
             with err:
                 obj.groupby_apply(group, func, ep)
->>>>>>> dd275b29
 
 
 ##############################
@@ -1698,12 +1611,8 @@
     "nap_class", [nap.core.IntervalSet, nap.core.TsdFrame, nap.core.TsGroup]
 )
 def test_no_conflict_between_class_and_metadatamixin(nap_class):
-<<<<<<< HEAD
     from pynapple.core.metadata_class import \
         _MetadataMixin  # Adjust import as needed
-=======
-    from pynapple.core.metadata_class import _MetadataMixin  # Adjust import as needed
->>>>>>> dd275b29
 
     iset_members = get_defined_members(nap_class)
     metadatamixin_members = get_defined_members(_MetadataMixin)
