"""Tests for metadata in IntervalSet, TsdFrame, and TsGroup"""

import inspect
import re
import warnings
from contextlib import nullcontext as does_not_raise
from pathlib import Path

import numpy as np
import pandas as pd
import pytest

import pynapple as nap
from pynapple.core.metadata_class import _Metadata


@pytest.fixture
def label_meta():
    return {"label": [1, 2, 3, 4]}


#################
## IntervalSet ##
#################
class TestIntervalSetMetadata:
    """
    Tests for metadata specific to IntervalSet.
    """

    @pytest.fixture
    def iset_meta(self):
        start = np.array([0, 10, 16, 25])
        end = np.array([5, 15, 20, 40])
        metadata = {"label": ["a", "b", "c", "d"], "info": np.arange(4)}
        return nap.IntervalSet(start=start, end=end, metadata=metadata)

    def test_create_iset_with_metadata(self):
        """
        Test creating IntervalSet with metadata.
        """
        start = np.array([0, 10, 16, 25])
        end = np.array([5, 15, 20, 40])
        sr_info = pd.Series(index=[0, 1, 2, 3], data=[0, 0, 0, 0], name="sr")
        ar_info = np.ones(4)
        lt_info = [2, 2, 2, 2]
        tu_info = (3, 3, 3, 3)
        metadata = {
            "sr": sr_info,
            "ar": ar_info,
            "lt": lt_info,
            "tu": tu_info,
        }
        ep = nap.IntervalSet(start=start, end=end, metadata=metadata)
        assert ep._metadata.shape == (4, 4)
        np.testing.assert_array_almost_equal(ep._metadata["sr"], sr_info.values)
        np.testing.assert_array_almost_equal(ep._metadata.index, sr_info.index.values)
        np.testing.assert_array_almost_equal(ep._metadata["ar"], ar_info)

        # test adding metadata with single interval
        start = 0
        end = 10
        label = [["a", "b"]]
        metadata = {"label": label}
        ep = nap.IntervalSet(start=start, end=end, metadata=metadata)
        assert all(ep._metadata["label"][0] == label[0])

    @pytest.mark.parametrize(
        "start, end",
        [
            # start time not sorted
            (
                np.array([10, 5, 16, 25]),
                np.array([5, 15, 20, 40]),
            ),
            # end time not sorted
            (
                np.array([5, 10, 16, 25]),
                np.array([15, 5, 20, 40]),
            ),
            # overlapping intervals
            (
                np.array([0, 5, 16, 25]),
                np.array([10, 15, 20, 40]),
            ),
        ],
    )
    def test_create_iset_with_metadata_warn_drop(self, start, end, label_meta):
        """
        Tests for warnings when metadata is dropped at creation.
        """
        with warnings.catch_warnings(record=True) as w:
            ep = nap.IntervalSet(start=start, end=end, metadata=label_meta)
        assert "dropping metadata" in str(w[-1].message)
        assert len(ep.metadata_columns) == 0

    @pytest.mark.parametrize(
        "start, end",
        [
            # start and end are equal
            (
                np.array([0, 5, 16, 25]),
                np.array([5, 15, 20, 40]),
            ),
        ],
    )
    def test_create_iset_with_metadata_warn_keep(self, start, end, label_meta):
        """
        Test for warnings at IntervalSet creation where metadata is kept.
        """
        with warnings.catch_warnings(record=True) as w:
            ep = nap.IntervalSet(start=start, end=end, metadata=label_meta)
        assert "dropping metadata" not in str(w[-1].message)
        assert len(ep.metadata_columns) == 1

    def test_create_iset_from_df_with_metadata(self):
        """
        Test for creating and IntervalSet from a DataFrame with metadata.
        """
        df = pd.DataFrame(data=[[16, 100, "a"]], columns=["start", "end", "label"])
        ep = nap.IntervalSet(df)
        np.testing.assert_array_almost_equal(df.start.values, ep.start)
        np.testing.assert_array_almost_equal(df.end.values, ep.end)

    @pytest.mark.parametrize(
        "df, expected",
        [
            # dataframe is sorted and metadata is kept
            (
                pd.DataFrame(
                    {
                        "start": [25.0, 0.0, 10.0, 16.0],
                        "end": [40.0, 5.0, 15.0, 20.0],
                        "label": np.arange(4),
                    }
                ),
                ["DataFrame is not sorted by start times"],
            ),
            (
                # dataframe is sorted and and metadata is dropped
                pd.DataFrame(
                    {
                        "start": [25, 0, 10, 16],
                        "end": [40, 20, 15, 20],
                        "label": np.arange(4),
                    }
                ),
                ["DataFrame is not sorted by start times", "dropping metadata"],
            ),
        ],
    )
    def test_create_iset_from_df_with_metadata_sort(self, df, expected):
        """
        Tests for creating IntervalSet from DataFrame that needs to be sorted and has metadata.
        """
        with warnings.catch_warnings(record=True) as w:
            ep = nap.IntervalSet(df)
        for e in expected:
            assert np.any([e in str(w.message) for w in w])
        if "dropping metadata" not in expected:
            pd.testing.assert_frame_equal(
                ep.as_dataframe(), df.sort_values("start").reset_index(drop=True)
            )

    @pytest.mark.parametrize(
        "index1",
        [
            0,
            -1,
            [0, 2],
            [0, -1],
            [0, 1, 3],
            [0, 1, 2, 3],
            slice(None),
            slice(0, None),
            slice(None, 2),
            slice(0, 2),
            slice(None, -1),
            slice(0, -1),
            slice(0, 1),
            slice(None, 1),
            slice(1, 3),
            slice(1, -1),
            [True, False, True, False],
            pd.Series([True, False, True, False]),
            pd.Series([1, 3]),
            pd.Index([1, 3]),
        ],
    )
    class TestIntervalSetMetadataSlicing:
        """
        Tests for slicing IntervalSet with metadata.
        """

        @pytest.mark.parametrize(
            "index2, output_type, has_metadata",
            [
                (None, nap.IntervalSet, True),
                (slice(None), nap.IntervalSet, True),
                (slice(0, None), nap.IntervalSet, True),
                (slice(None, 3), nap.IntervalSet, True),
                (slice(0, 3), nap.IntervalSet, True),
                (slice(None, 10), nap.IntervalSet, True),
                (slice(0, 10), nap.IntervalSet, True),
                (slice(None, 1), (np.ndarray, np.float64), False),
                (slice(0, 1), (np.ndarray, np.float64), False),
                (slice(1, 2), (np.ndarray, np.float64), False),
                (slice(0, 2), nap.IntervalSet, False),
                (slice(None, 2), nap.IntervalSet, False),
                (slice(1, 3), (np.ndarray, np.float64), False),
                (slice(3, 10), (np.ndarray, np.float64), False),
                ([0, 1], nap.IntervalSet, False),
                ([0, -1], nap.IntervalSet, False),
                ([0, 0, 1, 1], (np.ndarray, np.float64), False),
                ([0, 1, 0, 1], (np.ndarray, np.float64), False),
                (0, (np.ndarray, np.float64), False),
                (-1, (np.ndarray, np.float64), False),
                ([True, False], (np.ndarray, np.float64), False),
                ([True, True], nap.IntervalSet, False),
                (pd.Series([0, 1]), nap.IntervalSet, False),
                (pd.Series([0, 1, 1]), (np.ndarray, np.float64), False),
                (pd.Series([True, True]), nap.IntervalSet, False),
                (pd.Series([True, False]), (np.ndarray, np.float64), False),
            ],
        )
        def test_slice_iset_with_metadata(
            self, iset_meta, index1, index2, output_type, has_metadata
        ):
            """
            Tests for numpy-like slicing of IntervalSets with metadata.
            Mixes and matches indices of different data types.
            """
            if index2 is None:
                index = index1
            else:
                index = (index1, index2)

            # skip if shape mismatch
            try:
                iset_meta[index]
            except Exception as e:
                if "shape mismatch" in str(e):
                    pytest.skip("index1 and index2 must have the same shape")
                else:
                    raise e

            assert isinstance(iset_meta[index], output_type)

            expected = iset_meta.values[index]

            # check that indexing iset is the same as indexing the np.array values
            if output_type is nap.IntervalSet:
                np.testing.assert_array_almost_equal(
                    iset_meta[index].values.squeeze(), expected.squeeze()
                )
            else:
                np.testing.assert_array_almost_equal(iset_meta[index], expected)

            if has_metadata:
                for col in iset_meta.metadata_columns:
                    assert np.all(
                        iset_meta[index].get_info(col)
                        == iset_meta.get_info(col)[index1]
                    )

        @pytest.mark.parametrize(
            "index2",
            [
                slice(0, -1),
                slice(None, -1),
            ],
        )
        def test_slice_iset_with_metadata_special(self, iset_meta, index1, index2):
            """
            Tests for special cases of slicing in the second index.
            """
            index = (index1, index2)

            # first slice gets rid of metadata
            res1 = iset_meta[index]
            assert isinstance(res1, nap.IntervalSet)
            np.testing.assert_array_almost_equal(
                iset_meta.values[index1].squeeze(), res1.values.squeeze()
            )
            assert len(res1.metadata_columns) == 0

            # skip if second slice is out of bounds
            try:
                res1[index]
            except Exception as e:
                if re.match(r"index \d+ is out of bounds", str(e)) or (
                    "boolean index did not match" in str(e)
                ):
                    pytest.skip("index1 out of bounds for second slice")
                else:
                    raise e

            # second slice gets rid of last column
            res2 = res1[index]
            assert isinstance(res2, (np.ndarray, np.float64))
            np.testing.assert_array_almost_equal(res2, res1.values[index])

    @pytest.mark.parametrize(
        "index, expected",
        [
            (
                (slice(None), 2),
                pytest.raises(
                    IndexError,
                    match="index 2 is out of bounds for axis 1 with size 2",
                ),
            ),
            (
                (slice(None), [0, 3]),
                pytest.raises(
                    IndexError,
                    match="index 3 is out of bounds",
                ),
            ),
            (
                (slice(None), "label"),
                pytest.raises(
                    IndexError,
                    match="only integers",
                ),
            ),
            (
                (slice(None), ["label", "info"]),
                pytest.raises(
                    IndexError,
                    match="only integers",
                ),
            ),
            (
                (slice(None), [True, True, False]),
                pytest.raises(
                    IndexError,
                    match="boolean index did not match",
                ),
            ),
        ],
    )
    def test_slice_iset_with_metadata_errors(self, iset_meta, index, expected):
        """
        Test slicing that results in errors.
        """
        with expected:
            iset_meta[index]

    def test_iset_as_dataframe_metadata(self):
        """
        Test that IntervalSet can be converted to a DataFrame with metadata.
        """
        ep = nap.IntervalSet(start=0, end=100, metadata={"m1": 0, "m2": 1})
        df = pd.DataFrame(
            data=np.array([[0.0, 100.0, 0, 1]]),
            columns=["start", "end", "m1", "m2"],
            dtype=np.float64,
        )
        np.testing.assert_array_almost_equal(df.values, ep.as_dataframe().values)

    def test_iset_intersect_metadata(self):
        """
        Test for intersecting IntervalSets with metadata.
        """
        ep = nap.IntervalSet(start=[0, 50], end=[30, 70], metadata={"m1": [0, 1]})
        ep2 = nap.IntervalSet(start=20, end=60, metadata={"m2": 2})
        ep3 = nap.IntervalSet(
            start=[20, 50], end=[30, 60], metadata={"m1": [0, 1], "m2": [2, 2]}
        )
        np.testing.assert_array_almost_equal(ep.intersect(ep2).values, ep3.values)
        np.testing.assert_array_almost_equal(ep2.intersect(ep).values, ep3.values)
        np.testing.assert_array_equal(
            ep.intersect(ep2)._metadata["m1"], ep3._metadata["m1"]
        )
        np.testing.assert_array_equal(
            ep.intersect(ep2)._metadata["m2"], ep3._metadata["m2"]
        )
        np.testing.assert_array_equal(
            ep2.intersect(ep)._metadata["m1"], ep3._metadata["m1"]
        )
        np.testing.assert_array_equal(
            ep2.intersect(ep)._metadata["m2"], ep3._metadata["m2"]
        )

        # Case when column names overlap
        np.testing.assert_array_almost_equal(
            ep3.intersect(ep2).values, np.array([[20.0, 30.0], [50.0, 60.0]])
        )
        metadata = ep3.intersect(ep2)._metadata
        np.testing.assert_array_equal(metadata.columns, ["m1"])
        np.testing.assert_array_equal(
            list(metadata.values()), list(ep._metadata.values())
        )

    def test_set_diff_metadata(self):
        """
        Test for set difference of IntervalSets with metadata.
        """
        ep = nap.IntervalSet(start=[0, 60], end=[50, 80], metadata={"m1": [0, 1]})
        ep2 = nap.IntervalSet(start=[20, 40], end=[30, 70], metadata={"m2": [2, 3]})
        ep3 = nap.IntervalSet(
            start=[0, 30, 70], end=[20, 40, 80], metadata={"m1": [0, 0, 1]}
        )
        np.testing.assert_array_almost_equal(ep.set_diff(ep2).values, ep3.values)
        np.testing.assert_array_equal(
            ep.set_diff(ep2)._metadata["m1"], ep3._metadata["m1"]
        )
        ep4 = nap.IntervalSet(start=50, end=60, metadata={"m2": [3]})
        np.testing.assert_array_almost_equal(ep2.set_diff(ep).values, ep4.values)
        np.testing.assert_array_equal(
            ep2.set_diff(ep)._metadata["m2"], ep4._metadata["m2"]
        )

    def test_drop_short_intervals_metadata(self, iset_meta):
        """
        Test for dropping short intervals with metadata.
        """
        iset_dropped = iset_meta.drop_short_intervals(5)
        assert np.all(iset_dropped.metadata_columns == iset_meta.metadata_columns)
        assert len(iset_dropped.metadata_index) == 1  # one interval left
        assert len(iset_dropped._metadata["label"]) == 1  # one interval left
        assert iset_dropped.metadata_index == 0  # index reset to 0
        # label of remaining interval should be "d"
        assert iset_dropped._metadata["label"][0] == "d"

    def test_drop_long_intervals_metadata(self, iset_meta):
        """
        Test for dropping long intervals with metadata.
        """
        iset_dropped = iset_meta.drop_long_intervals(5)
        assert np.all(iset_dropped.metadata_columns == iset_meta.metadata_columns)
        assert len(iset_dropped.metadata_index) == 1  # one interval left
        assert len(iset_dropped._metadata["label"]) == 1  # one interval left
        assert iset_dropped.metadata_index == 0  # index reset to 0
        # label of remaining interval should be "c"
        assert iset_dropped._metadata["label"][0] == "c"

    def test_split_metadata(self, iset_meta):
        """
        Test for splitting IntervalSet with metadata.
        """
        iset_split = iset_meta.split(1)
        for i, iset in enumerate(iset_meta):
            # check number of labels in each split
            iset_i = iset_split[iset_split.info == i]
            assert len(iset_i) == (iset.end - iset.start)
            # check first start and last end
            start_end = iset_i.values[[0, -1]].ravel()[[0, -1]]
            np.testing.assert_array_almost_equal(start_end, iset.values[0])

    def test_drop_metadata_warnings(self, iset_meta):
        """
        Test for IntervalSet methods that drop metadata.
        """
        with pytest.warns(UserWarning, match="metadata incompatible"):
            iset_meta.merge_close_intervals(1)
        with pytest.warns(UserWarning, match="metadata incompatible"):
            iset_meta.union(iset_meta)
        with pytest.warns(UserWarning, match="metadata incompatible"):
            iset_meta.time_span()

    @pytest.mark.parametrize(
        "name, set_exp, set_attr_exp, set_key_exp, get_attr_exp, get_key_exp",
        [
            # existing attribute and key
            (
                "start",
                # warn with set_info
                pytest.warns(UserWarning, match="overlaps with an existing"),
                # error with setattr
                pytest.raises(AttributeError, match="IntervalSet is immutable"),
                # error with setitem
                pytest.raises(RuntimeError, match="IntervalSet is immutable"),
                # attr should not match metadata
                pytest.raises(AssertionError),
                # key should not match metadata
                pytest.raises(AssertionError),
            ),
            # existing attribute and key
            (
                "end",
                # warn with set_info
                pytest.warns(UserWarning, match="overlaps with an existing"),
                # error with setattr
                pytest.raises(AttributeError, match="IntervalSet is immutable"),
                # error with setitem
                pytest.raises(RuntimeError, match="IntervalSet is immutable"),
                # attr should not match metadata
                pytest.raises(AssertionError),
                # key should not match metadata
                pytest.raises(AssertionError),
            ),
            # existing attribute
            (
                "values",
                # warn with set_info
                pytest.warns(UserWarning, match="overlaps with an existing"),
                # error with setattr
                pytest.raises(AttributeError, match="IntervalSet is immutable"),
                # warn with setitem
                pytest.warns(UserWarning, match="overlaps with an existing"),
                # attr should not match metadata
                pytest.raises(AssertionError),
                # key should match metadata
                does_not_raise(),
            ),
            # existing metdata
            (
                "label",
                # no warning with set_info
                does_not_raise(),
                # no warning with setattr
                does_not_raise(),
                # no warning with setitem
                does_not_raise(),
                # attr should match metadata
                does_not_raise(),
                # key should match metadata
                does_not_raise(),
            ),
        ],
    )
    def test_iset_metadata_overlapping_names(
        self,
        iset_meta,
        name,
        set_exp,
        set_attr_exp,
        set_key_exp,
        get_attr_exp,
        get_key_exp,
    ):
        """
        Test various errors and warnings when setting metadata with overlapping names specific to IntervalSets.
        """
        assert hasattr(iset_meta, name)

        # warning when set
        with set_exp:
            iset_meta.set_info({name: np.ones(4)})
        # error when set as attribute
        with set_attr_exp:
            setattr(iset_meta, name, np.ones(4))
        # error when set as key
        with set_key_exp:
            iset_meta[name] = np.ones(4)
        # retrieve with get_info
        np.testing.assert_array_almost_equal(iset_meta.get_info(name), np.ones(4))
        # make sure it doesn't access metadata if its an existing attribute or key
        with get_attr_exp:
            np.testing.assert_array_almost_equal(getattr(iset_meta, name), np.ones(4))
        # make sure it doesn't access metadata if its an existing key
        with get_key_exp:
            np.testing.assert_array_almost_equal(iset_meta[name], np.ones(4))


##############
## TsdFrame ##
##############
class TestTsdFrameMetadata:
    """
    Tests for metadata specific to TsdFrame.
    """

    @pytest.fixture
    def tsdframe_meta(self):
        return nap.TsdFrame(
            t=np.arange(100),
            d=np.random.rand(100, 4),
            time_units="s",
            columns=["a", "b", "c", "d"],
            metadata={"l1": np.arange(4), "l2": ["x", "x", "y", "y"]},
        )

    def test_tsdframe_metadata_slicing(self, tsdframe_meta):
        """
        Test slicing TsdFrame with metadata using boolean indexing.
        """
        # test slicing obj[obj.mcol == mval] and obj[:, obj.mcol == mval]
        if len(tsdframe_meta.metadata_columns):
            for mcol in tsdframe_meta.metadata_columns:
                mval = tsdframe_meta._metadata[mcol][0]
                fcols = tsdframe_meta.columns[
                    np.where(tsdframe_meta._metadata[mcol] == mval)
                ]
                # assert that obj[obj.mcol == mval] does not work
                with pytest.raises(IndexError, match="boolean index did not match"):
                    tsdframe_meta[tsdframe_meta[mcol] == mval]

                # assert that obj[:, obj.mcol == mval] returns a TsdFrame
                assert isinstance(
                    tsdframe_meta[:, tsdframe_meta[mcol] == mval], nap.TsdFrame
                )
                # assert that the columns are correct
                assert np.all(
                    tsdframe_meta[:, tsdframe_meta[mcol] == mval].columns == fcols
                )
                # assert that the metadata_index equals the columns
                assert np.all(
                    tsdframe_meta[:, tsdframe_meta[mcol] == mval].metadata_index
                    == fcols
                )

    @pytest.mark.parametrize(
        "name, attr_exp, set_exp, set_attr_exp, set_key_exp, get_exp, get_attr_exp, get_key_exp",
        [
            # existing data column
            (
                "a",
                # not attribute
                pytest.raises(AssertionError),
                # error with set_info
                pytest.raises(ValueError, match="Invalid metadata name"),
                # error with setattr
                pytest.raises(ValueError, match="Invalid metadata name"),
                # shape mismatch with setitem
                pytest.raises(ValueError),
                # assertion error with get_info (compare dict to array)
                pytest.raises(AssertionError),
                # attribute should raise error
                pytest.raises(AttributeError),
                # key should not match metadata
                pytest.raises(AssertionError),
            ),
            (
                "columns",
                # attribute exists
                does_not_raise(),
                # warn with set_info
                pytest.warns(UserWarning, match="overlaps with an existing"),
                # cannot be set as attribute
                pytest.raises(AttributeError, match="Cannot set attribute"),
                # warn when set as key
                pytest.warns(UserWarning, match="overlaps with an existing"),
                # no error with get_info
                does_not_raise(),
                # attribute should not match metadata
                pytest.raises(TypeError),
                # key should match metadata
                does_not_raise(),
            ),
            # existing metdata
            (
                "l1",
                # attribute exists
                does_not_raise(),
                # no warning with set_info
                does_not_raise(),
                # no warning with setattr
                does_not_raise(),
                # no warning with setitem
                does_not_raise(),
                # no error with get_info
                does_not_raise(),
                # attr should match metadata
                does_not_raise(),
                # key should match metadata
                does_not_raise(),
            ),
        ],
    )
    def test_tsdframe_metadata_overlapping_names(
        self,
        tsdframe_meta,
        name,
        attr_exp,
        set_exp,
        set_attr_exp,
        get_exp,
        set_key_exp,
        get_attr_exp,
        get_key_exp,
    ):
        """
        Test various errors and warnings when setting metadata with overlapping names specific to TsdFrame.
        """
        with attr_exp:
            assert hasattr(tsdframe_meta, name)
        # warning when set
        with set_exp:
            # warnings.simplefilter("error")
            tsdframe_meta.set_info({name: np.ones(4)})
        # error when set as attribute
        with set_attr_exp:
            setattr(tsdframe_meta, name, np.ones(4))
        # error when set as key
        with set_key_exp:
            tsdframe_meta[name] = np.ones(4)
        # retrieve with get_info
        with get_exp:
            np.testing.assert_array_almost_equal(
                tsdframe_meta.get_info(name), np.ones(4)
            )
        # make sure it doesn't access metadata if its an existing attribute or key
        with get_attr_exp:
            np.testing.assert_array_almost_equal(
                getattr(tsdframe_meta, name), np.ones(4)
            )
<<<<<<< HEAD
        # make sure it doesn't access metadata if its an existing key
        with get_key_exp:
            np.testing.assert_array_almost_equal(tsdframe_meta[name], np.ones(4))
=======


@pytest.mark.parametrize(
    "name, attr_exp, set_exp, set_attr_exp, set_key_exp, get_exp, get_attr_exp, get_key_exp",
    [
        # existing data column
        (
            "a",
            # not attribute
            pytest.raises(AssertionError),
            # error with set_info
            pytest.raises(ValueError, match="Invalid metadata name"),
            # error with setattr
            pytest.raises(ValueError, match="Invalid metadata name"),
            # shape mismatch with setitem
            pytest.raises(ValueError),
            # assertion error with get_info
            pytest.raises(AssertionError),
            # attribute should raise error
            pytest.raises(AttributeError),
            # key should not match metadata
            pytest.raises(AssertionError),
        ),
        (
            "columns",
            # attribute exists
            does_not_raise(),
            # warn with set_info
            pytest.warns(UserWarning, match="overlaps with an existing"),
            # cannot be set as attribute
            pytest.raises(AttributeError, match="Cannot set attribute"),
            # warn when set as key
            pytest.warns(UserWarning, match="overlaps with an existing"),
            # no error with get_info
            does_not_raise(),
            # attribute should not match metadata
            pytest.raises(TypeError),
            # key should match metadata
            does_not_raise(),
        ),
        # existing metdata
        (
            "l1",
            # attribute exists
            does_not_raise(),
            # no warning with set_info
            does_not_raise(),
            # no warning with setattr
            does_not_raise(),
            # no warning with setitem
            does_not_raise(),
            # no error with get_info
            does_not_raise(),
            # attr should match metadata
            does_not_raise(),
            # key should match metadata
            does_not_raise(),
        ),
    ],
)
def test_tsdframe_metadata_overlapping_names(
    tsdframe_meta,
    name,
    attr_exp,
    set_exp,
    set_attr_exp,
    get_exp,
    set_key_exp,
    get_attr_exp,
    get_key_exp,
):
    with attr_exp:
        assert hasattr(tsdframe_meta, name)
    # warning when set
    with set_exp:
        # warnings.simplefilter("error")
        tsdframe_meta.set_info({name: np.ones(4)})
    # error when set as attribute
    with set_attr_exp:
        setattr(tsdframe_meta, name, np.ones(4))
    # error when set as key
    # skip jax (no in-place set)
    if nap.nap_config.backend != "jax":
        with set_key_exp:
            tsdframe_meta[name] = np.ones(4)
    # retrieve with get_info
    with get_exp:
        np.testing.assert_array_almost_equal(tsdframe_meta.get_info(name), np.ones(4))
    # make sure it doesn't access metadata if its an existing attribute or key
    with get_attr_exp:
        np.testing.assert_array_almost_equal(getattr(tsdframe_meta, name), np.ones(4))
    # make sure it doesn't access metadata if its an existing key
    with get_key_exp:
        np.testing.assert_array_almost_equal(tsdframe_meta[name], np.ones(4))
>>>>>>> 89f37322


#############
## TsGroup ##
#############
class TestTsGroupMetadata:
    """
    Tests for metadata specific to TsGroup.
    """

    @pytest.fixture
    def tsgroup_meta(self):
        return nap.TsGroup(
            {
                0: nap.Ts(t=np.arange(0, 200)),
                1: nap.Ts(t=np.arange(0, 200, 0.5), time_units="s"),
                2: nap.Ts(t=np.arange(0, 300, 0.2), time_units="s"),
                3: nap.Ts(t=np.arange(0, 400, 1), time_units="s"),
            },
            metadata={"label": [1, 2, 3, 4]},
        )

    @pytest.mark.parametrize(
        "name, set_exp, set_attr_exp, set_key_exp, get_exp, get_attr_exp, get_key_exp",
        [
            # pre-computed rate metadata
            (
                "rate",
                # error with set_info
                pytest.raises(ValueError, match="Invalid metadata name"),
                # error with setattr
                pytest.raises(AttributeError, match="Cannot set attribute"),
                # error with setitem
                pytest.raises(ValueError, match="Invalid metadata name"),
                # value mismatch with get_info
                pytest.raises(AssertionError),
                # value mismatch with getattr
                pytest.raises(AssertionError),
                # value mismatch with getitem
                pytest.raises(AssertionError),
            ),
            # 'rates' attribute
            (
                "rates",
                # warning with set_info
                pytest.warns(UserWarning, match="overlaps with an existing"),
                # error with setattr
                pytest.raises(AttributeError, match="Cannot set attribute"),
                # warn with setitem
                pytest.warns(UserWarning, match="overlaps with an existing"),
                # no error with get_info
                does_not_raise(),
                # get attribute is not metadata
                pytest.raises(AssertionError),
                # get key is metadata
                does_not_raise(),
            ),
            # existing metdata
            (
                "label",
                # no warning with set_info
                does_not_raise(),
                # no warning with setattr
                does_not_raise(),
                # no warning with setitem
                does_not_raise(),
                # no error with get_info
                does_not_raise(),
                # attr should match metadata
                does_not_raise(),
                # key should match metadata
                does_not_raise(),
            ),
        ],
    )
    def test_tsgroup_metadata_overlapping_names(
        self,
        tsgroup_meta,
        name,
        set_exp,
        set_attr_exp,
        set_key_exp,
        get_exp,
        get_attr_exp,
        get_key_exp,
    ):
        """
        Test various errors and warnings when setting metadata with overlapping names specific to TsGroup.
        """
        assert hasattr(tsgroup_meta, name)

        # warning when set
        with set_exp:
            tsgroup_meta.set_info({name: np.ones(4)})
        # error when set as attribute
        with set_attr_exp:
            setattr(tsgroup_meta, name, np.ones(4))
        # error when set as key
        with set_key_exp:
            tsgroup_meta[name] = np.ones(4)
        # retrieve with get_info
        with get_exp:
            np.testing.assert_array_almost_equal(
                tsgroup_meta.get_info(name), np.ones(4)
            )
        # make sure it doesn't access metadata if its an existing attribute or key
        with get_attr_exp:
            np.testing.assert_array_almost_equal(
                getattr(tsgroup_meta, name), np.ones(4)
            )
        # make sure it doesn't access metadata if its an existing key
        with get_key_exp:
            np.testing.assert_array_almost_equal(tsgroup_meta[name], np.ones(4))

    def test_tsgroup_metadata_future_warnings(self):
        """
        Test future warning when setting metadata as kwargs.
        """
        with pytest.warns(FutureWarning, match="may be unsupported"):
            tsgroup = nap.TsGroup(
                {
                    0: nap.Ts(t=np.arange(0, 200)),
                    1: nap.Ts(t=np.arange(0, 200, 0.5), time_units="s"),
                    2: nap.Ts(t=np.arange(0, 300, 0.2), time_units="s"),
                    3: nap.Ts(t=np.arange(0, 400, 1), time_units="s"),
                },
                label=[1, 2, 3, 4],
            )

    def test_tsgroup_drop_rate_error(self, tsgroup_meta):
        """
        Test that dropping the 'rate' metadata raises an error.
        """
        with pytest.raises(ValueError, match="Cannot drop TsGroup 'rate'!"):
            tsgroup_meta.drop_info("rate")

        with pytest.raises(ValueError, match="Cannot drop TsGroup 'rate'!"):
            tsgroup_meta.drop_info(["rate"])

        with pytest.raises(ValueError, match="Cannot drop TsGroup 'rate'!"):
            tsgroup_meta.drop_info(["label", "rate"])

        assert "label" in tsgroup_meta.metadata_columns

    def test_metadata_dict_drop_rate(self, tsgroup_meta):
        """
        Test that rate can be dropped from the metadata dict using the private drop method.
        """
        tsgroup_meta._metadata.drop("rate")
        assert "rate" not in tsgroup_meta.metadata_columns


##################
## Shared tests ##
##################
@pytest.fixture
def clear_metadata(obj):
    """
    Fixture for removing metadata from objects between tests
    """
    if isinstance(obj, nap.TsGroup):
        # clear metadata columns
        columns = [col for col in obj.metadata_columns if col != "rate"]
    else:
        columns = obj.metadata_columns
    obj.drop_info(columns)
    return obj


@pytest.mark.parametrize(
    "obj",
    [
        # IntervalSet length 4
        nap.IntervalSet(start=np.array([0, 10, 16, 25]), end=np.array([5, 15, 20, 40])),
        # IntervalSet length 1
        nap.IntervalSet(start=0, end=5),
        # TsdFrame with 4 columns
        nap.TsdFrame(
            t=np.arange(100),
            d=np.random.rand(100, 4),
            time_units="s",
        ),
        # TsdFrame with 4 columns and column names
        nap.TsdFrame(
            t=np.arange(100),
            d=np.random.rand(100, 4),
            columns=["a", "b", "c", "d"],
            time_units="s",
        ),
        # TsdFrame with 1 column
        nap.TsdFrame(
            t=np.arange(100),
            d=np.random.rand(100, 1),
            time_units="s",
        ),
        # TsGroup length 4
        nap.TsGroup(
            {
                0: nap.Ts(t=np.arange(0, 200)),
                1: nap.Ts(t=np.arange(0, 200, 0.5), time_units="s"),
                2: nap.Ts(t=np.arange(0, 300, 0.2), time_units="s"),
                3: nap.Ts(t=np.arange(0, 400, 1), time_units="s"),
            }
        ),
        # TsGroup length 4 with weird keys
        nap.TsGroup(
            {
                1: nap.Ts(t=np.arange(0, 200)),
                8: nap.Ts(t=np.arange(0, 200, 0.5), time_units="s"),
                2: nap.Ts(t=np.arange(0, 300, 0.2), time_units="s"),
                13: nap.Ts(t=np.arange(0, 400, 1), time_units="s"),
            }
        ),
        # TsGroup length 1
        nap.TsGroup(
            {
                0: nap.Ts(t=np.arange(0, 200)),
            }
        ),
    ],
)
@pytest.mark.usefixtures("clear_metadata")
class TestMetadata:
    """
    Tests for metadata that are common across all objects.
    """

    @pytest.fixture
    def obj_len(self, obj):
        if isinstance(obj, nap.TsdFrame):
            return len(obj.columns)
        else:
            return len(obj)

    @pytest.mark.parametrize(
        "info",
        [
            # pd.Series
            pd.Series(index=[0, 1, 2, 3], data=[1, 1, 1, 1], name="label"),
            # np.ndarray
            np.ones(4) * 2,
            # list
            [3, 3, 3, 3],
            # tuple
            (4, 4, 4, 4),
        ],
    )
    class TestAddMetadata:
        """
        Test adding metadata with different types of input.
        """

        def test_add_metadata(self, obj, info, obj_len):
            """
            Test adding metadata with set_info.
            Test retrieval with get_info, getitem, and getattr.
            """
            info = info[:obj_len]
            if isinstance(info, pd.Series):
                if isinstance(obj, nap.TsdFrame):
                    # enforce object index
                    info = info.set_axis(obj.columns)
                elif isinstance(obj, nap.TsGroup):
                    # enforce object index
                    info = info.set_axis(obj.keys())

            # add metadata with `set_info`
            obj.set_info(label=info)

            # verify shape of metadata
            if isinstance(obj, nap.TsGroup):
                assert obj._metadata.shape == (obj_len, 2)
            else:
                assert obj._metadata.shape == (obj_len, 1)

            # verify value in private metadata
            if isinstance(info, pd.Series):
                np.testing.assert_array_almost_equal(
                    obj._metadata["label"], info[:obj_len].values
                )
            else:
                np.testing.assert_array_almost_equal(
                    obj._metadata["label"], info[:obj_len]
                )

            # verify public retrieval of metadata
            np.testing.assert_array_almost_equal(
                obj.get_info("label"), obj._metadata["label"]
            )
            np.testing.assert_array_almost_equal(obj.label, obj._metadata["label"])
            np.testing.assert_array_almost_equal(obj["label"], obj._metadata["label"])

        def test_add_metadata_key(self, obj, info, obj_len):
            """
            Test adding metadata with setitem.
            Test retrieval with get_info, getitem, and getattr.
            """
            info = info[:obj_len]
            if isinstance(info, pd.Series):
                if isinstance(obj, nap.TsdFrame):
                    # enforce object index
                    info = info.set_axis(obj.columns)
                elif isinstance(obj, nap.TsGroup):
                    # enforce object index
                    info = info.set_axis(obj.keys())

            # add metadata as key
            obj["label"] = info

            # verify shape of metadata
            if isinstance(obj, nap.TsGroup):
                assert obj._metadata.shape == (obj_len, 2)
            else:
                assert obj._metadata.shape == (obj_len, 1)

            # verify value in private metadata
            if isinstance(info, pd.Series):
                np.testing.assert_array_almost_equal(
                    obj._metadata["label"], info[:obj_len].values
                )
            else:
                np.testing.assert_array_almost_equal(
                    obj._metadata["label"], info[:obj_len]
                )

            # verify public retrieval of metadata
            # get_info
            np.testing.assert_array_almost_equal(
                obj.get_info("label"), obj._metadata["label"]
            )
            # getattr
            np.testing.assert_array_almost_equal(obj.label, obj._metadata["label"])
            # getitem
            np.testing.assert_array_almost_equal(obj["label"], obj._metadata["label"])

        def test_add_metadata_attr(self, obj, info, obj_len):
            """
            Test adding metadata with setattr.
            Test retrieval with get_info, getitem, and getattr.
            """
            info = info[:obj_len]
            if isinstance(info, pd.Series):
                if isinstance(obj, nap.TsdFrame):
                    # enforce object index
                    info = info.set_axis(obj.columns)
                elif isinstance(obj, nap.TsGroup):
                    # enforce object index
                    info = info.set_axis(obj.keys())

            # add metadata as attribute
            obj.label = info

            # verify shape of metadata
            if isinstance(obj, nap.TsGroup):
                assert obj._metadata.shape == (obj_len, 2)
            else:
                assert obj._metadata.shape == (obj_len, 1)

            # verify value in private metadata
            if isinstance(info, pd.Series):
                np.testing.assert_array_almost_equal(
                    obj._metadata["label"], info[:obj_len].values
                )
            else:
                np.testing.assert_array_almost_equal(
                    obj._metadata["label"], info[:obj_len]
                )

            # verify public retrieval of metadata
            # get_info
            np.testing.assert_array_almost_equal(
                obj.get_info("label"), obj._metadata["label"]
            )
            # getattr
            np.testing.assert_array_almost_equal(obj.label, obj._metadata["label"])
            # getitem
            np.testing.assert_array_almost_equal(obj["label"], obj._metadata["label"])

    def test_add_metadata_many(self, obj, obj_len):
        """
        Test adding multiple metadata columns with set_info.
        """
        l1 = [1] * obj_len
        l2 = [2] * obj_len
        l3 = [3] * obj_len
        # add with set_info kwargs
        obj.set_info(l1=l1, l2=l2, l3=l3)

        # verify shape and value in private metadata
        if isinstance(obj, nap.TsGroup):
            assert obj._metadata.shape == (obj_len, 4)
        else:
            assert obj._metadata.shape == (obj_len, 3)

        [
            np.testing.assert_array_almost_equal(obj._metadata[col], label)
            for col, label in zip(["l1", "l2", "l3"], [l1, l2, l3])
        ]

    @pytest.mark.parametrize(
        "info",
        [
            # single column
            pd.DataFrame(index=[0, 1, 2, 3], data=[0, 0, 0, 0], columns=["label"]),
            # multiple columns
            pd.DataFrame(
                index=[0, 1, 2, 3],
                data=[[0, "a"], [0, "b"], [0, "c"], [0, "d"]],
                columns=["l1", "l2"],
            ),
        ],
    )
    def test_add_metadata_df(self, obj, info, obj_len):
        """
        Test adding metadata with a DataFrame.
        """
        # get proper length of metadata
        info = info.iloc[:obj_len]

        if isinstance(obj, nap.TsdFrame):
            # enforce object index
            info = info.set_axis(obj.columns, axis=0)
        elif isinstance(obj, nap.TsGroup):
            # enforce object index
            info = info.set_axis(obj.keys(), axis=0)

        # add metadata with `set_info`
        obj.set_info(info)

        # verify shape and value in private metadata
        if isinstance(obj, nap.TsGroup):
            assert obj._metadata.shape == (obj_len, len(info.columns) + 1)
            pd.testing.assert_frame_equal(obj.metadata[info.columns], info)
        else:
            assert obj._metadata.shape == (obj_len, len(info.columns))
            pd.testing.assert_frame_equal(obj.metadata, info)

        # verify public retrieval of metadata
        for col in info.columns:
            # get info
            np.testing.assert_array_equal(obj.get_info(col), obj._metadata[col])
            # getattr
            np.testing.assert_array_equal(getattr(obj, col), obj._metadata[col])
            # getitem
            np.testing.assert_array_equal(obj[col], obj._metadata[col])

    @pytest.mark.parametrize(
        "info",
        [
            # single column
            pd.Series(index=["label"], data=[0]),
            # multiple columns
            pd.Series(index=["l1", "l2"], data=[0, "a"]),
        ],
    )
    def test_add_metadata_series(self, obj, info, obj_len):
        """
        Test adding metadata with a Series for length 1 objects.
        """
        if obj_len > 1:
            pytest.skip("groupby not relevant for length > 1 objects")

        obj.set_info(info)

        # verify shape and value in private metadata
        if isinstance(obj, nap.TsGroup):
            assert obj._metadata.shape == (obj_len, len(info.index) + 1)
            np.testing.assert_array_equal(
                obj.metadata[info.index].values[0], info.values
            )
        else:
            assert obj._metadata.shape == (obj_len, len(info.index))
            np.testing.assert_array_equal(obj.metadata.values[0], info.values)

        # verify public retrieval of metadata
        for col in info.index:
            # get info
            np.testing.assert_array_equal(obj.get_info(col), obj._metadata[col])
            # getattr
            np.testing.assert_array_equal(getattr(obj, col), obj._metadata[col])
            # getitem
            np.testing.assert_array_equal(obj[col], obj._metadata[col])

    @pytest.fixture
    def metadata_slice_type_error(self, obj_len):
        """
        Fixture to return the appropriate error when setting metadata with a slice.
        If the object is length 1, it should not raise an error.
        """
        if obj_len > 1:
            return pytest.raises(
                TypeError,
                match="Cannot set the following metadata",
            )
        else:
            return does_not_raise()

    @pytest.mark.parametrize(
        "args, kwargs, expected",
        [
            (
                # invalid names as integers
                [pd.DataFrame(data=np.random.randint(0, 5, size=(4, 3)))],
                {},
                pytest.raises(TypeError, match="Invalid metadata type"),
            ),
            (
                # invalid names as strings starting with a number
                [
                    {"1": np.ones(4)},
                ],
                {},
                pytest.warns(UserWarning, match="starts with a number"),
            ),
            (
                # invalid names with spaces
                [
                    {"l 1": np.ones(4)},
                ],
                {},
                pytest.warns(UserWarning, match="contains a special character"),
            ),
            (
                # invalid names with periods
                [
                    {"1.1": np.ones(4)},
                ],
                {},
                pytest.warns(UserWarning, match="contains a special character"),
            ),
            (
                # metadata with wrong length
                [],
                {"label": np.zeros(100)},
                pytest.raises(
                    ValueError,
                    match="input array length 100 does not match",
                ),
            ),
            (
                # metadata dataframe with mismatching index
                [
                    pd.DataFrame(
                        index=["r", "s", "t", "q"],
                        data=np.random.randint(0, 5, size=(4, 3)),
                        columns=["l1", "l2", "l3"],
                    )
                ],
                {},
                pytest.raises(
                    ValueError,
                    match="Metadata index does not match",
                ),
            ),
            (
                # metadata series with mismatching index
                [{"label": pd.Series(index=["r", "s", "t", "q"], data=[1, 2, 3, 4])}],
                {},
                pytest.raises(
                    ValueError,
                    match="Metadata index does not match",
                ),
            ),
            (
                # wrong type for metadata argument
                [np.zeros(4)],
                {},
                pytest.raises(
                    TypeError,
                    match="should be passed as a keyword argument",
                ),
            ),
            (
                # wrong type for metadata arg and metadata value
                [slice(4)],
                {},
                pytest.raises(
                    TypeError,
                    match="Cannot set the following metadata",
                ),
            ),
            (
                # wrong type for metadata value
                [{"label": slice(4)}],
                {},
                "metadata_slice_type_error",
            ),
        ],
    )
    def test_add_metadata_error(self, obj, obj_len, args, kwargs, expected, request):
        """
        Test for errors when adding metadata.
        """
        # trim to appropriate length
        if len(args):
            if isinstance(args[0], pd.DataFrame):
                metadata = args[0].iloc[:obj_len]
            elif isinstance(args[0], dict):
                metadata = {
                    k: (v[:obj_len] if type(v) != slice else v)
                    for k, v in args[0].items()
                }
            else:
                metadata = args[0]
        else:
            metadata = None

        if isinstance(expected, str):
            # check for fixture
            expected = request.getfixturevalue(expected)

        with expected:
            obj.set_info(metadata, **kwargs)

    def test_add_metadata_key_error(self, obj, obj_len):
        """
        Test for errors when adding metadata with a key.
        """
        # type specific key errors
        info = np.ones(obj_len)
        if isinstance(obj, nap.IntervalSet):
            with pytest.raises(RuntimeError, match="IntervalSet is immutable"):
                obj[0] = info
            with pytest.raises(RuntimeError, match="IntervalSet is immutable"):
                obj["start"] = info
            with pytest.raises(RuntimeError, match="IntervalSet is immutable"):
                obj["end"] = info

        elif isinstance(obj, nap.TsGroup):
            # currently obj[0] does not raise an error for TsdFrame
            with pytest.raises(TypeError, match="Metadata keys must be strings!"):
                obj[0] = info

    @pytest.mark.parametrize(
        "idx",
        [
            (0, 0),
            {"label": 1},
        ],
    )
    def test_get_info_error(self, obj, obj_len, idx):
        """
        Test get_info with invalid index.
        """
        obj.set_info(label=[1] * obj_len)
        with pytest.raises((IndexError, TypeError)):
            obj.get_info(idx)

    def test_overwrite_metadata(self, obj, obj_len):
        """
        Test for overwriting metadata with set_info, setitem, and setattr.
        """
        # add metadata
        obj.set_info(label=[1] * obj_len)
        assert np.all(obj.label == 1)

        obj.set_info(label=[2] * obj_len)
        assert np.all(obj.label == 2)

        obj["label"] = [3] * obj_len
        assert np.all(obj.label == 3)

        obj.label = [4] * obj_len
        assert np.all(obj.label == 4)

    def test_drop_metadata(self, obj, obj_len):
        """
        Test for dropping metadata with drop_info.
        """
        info = np.ones(obj_len)
        obj.set_info(label=info)
        assert "label" in obj.metadata_columns
        obj.drop_info("label")
        assert "label" not in obj.metadata_columns

    @pytest.mark.parametrize(
        "drop, error",
        [
            (
                "not_info",
                pytest.raises(KeyError, match="Metadata column not_info not found"),
            ),
            (
                ["not_info", "not_info2"],
                pytest.raises(
                    KeyError,
                    match=r"Metadata column\(s\) \['not_info', 'not_info2'\] not found",
                ),
            ),
            (
                ["label", "not_info"],
                pytest.raises(
                    KeyError, match=r"Metadata column\(s\) \['not_info'\] not found"
                ),
            ),
            (0, pytest.raises(TypeError, match="Invalid metadata column")),
        ],
    )
    def test_drop_metadata_error(self, obj, obj_len, drop, error):
        """
        Test for errors when dropping metadata.
        """
        info = np.ones(obj_len)
        obj.set_info(label=info)

        with error:
            obj.drop_info(drop)

        # make sure label doesn't get dropped if in list
        if isinstance(drop, list) and ("label" in drop):
            assert "label" in obj.metadata_columns

    # test naming overlap of shared attributes
    @pytest.mark.parametrize(
        "name",
        [
            "set_info",
            "_metadata",
            "metadata",
            "_class_attributes",
        ],
    )
    def test_metadata_overlapping_names(self, obj, obj_len, name):
        """
        Test for metadata names that overlap with existing attributes.
        """
        values = np.ones(obj_len)

        # set some metadata to force assertion error with "_metadata" case
        obj.set_info(label=values)

        # assert attribute exists
        assert hasattr(obj, name)

        # warning when set
        with pytest.warns(UserWarning, match="overlaps with an existing"):
            obj.set_info({name: values})
        # error when set as attribute
        with pytest.raises(AttributeError, match="Cannot set attribute"):
            setattr(obj, name, values)
        # warning when set as key
        with pytest.warns(UserWarning, match="overlaps with an existing"):
            obj[name] = values
        # retrieve with get_info
        np.testing.assert_array_almost_equal(obj.get_info(name), values)
        # make sure it doesn't access metadata if its an existing attribute or key
        with pytest.raises((AssertionError, ValueError, TypeError)):
            np.testing.assert_array_almost_equal(getattr(obj, name), values)
        # access metadata as key
        np.testing.assert_array_almost_equal(obj[name], values)

    # test metadata that can only be accessed as key
    @pytest.mark.parametrize(
        "name",
        [
            "l.1",
            "l 1",
            "0",
        ],
    )
    def test_metadata_nonattribute_names(self, obj, obj_len, name):
        """
        Test for adding metadata with names that cannot be accessed as attributes.
        """
        values = np.ones(obj_len)

        # set some metadata to force assertion error with "_metadata" case
        with pytest.warns(UserWarning, match="cannot be accessed as an attribute"):
            obj.set_info({name: values})

        # make sure it can be accessed with get_info
        np.testing.assert_array_almost_equal(obj.get_info(name), values)
        # make sure it can be accessed as key
        np.testing.assert_array_almost_equal(obj[name], values)

    @pytest.mark.parametrize("label, val", [([1, 1, 2, 2], 2)])
    def test_metadata_slicing(self, obj, label, val, obj_len):
        """
        Test slicing of metadata with a boolean
        """
        # slicing not relevant for length 1 objects
        if obj_len > 1:
            # add label
            obj.set_info(label=label, extra=[0, 1, 2, 3])

            # test slicing
            if isinstance(obj, nap.TsdFrame):
                obj2 = obj[:, obj.label == val]
            else:
                obj2 = obj[obj.label == val]

            assert isinstance(obj2, type(obj))
            assert np.all(obj2.label == val)

            if isinstance(obj, nap.IntervalSet):
                # interval set slicing resets index
                pd.testing.assert_frame_equal(
                    obj2.metadata,
                    obj.metadata[obj.label == val].reset_index(drop=True),
                )
            else:
                # other types do not reset index
                pd.testing.assert_frame_equal(
                    obj2.metadata, obj.metadata[obj.label == val]
                )

            # type specific checks
            if isinstance(obj, nap.IntervalSet):
                # slicing will update rows
                np.testing.assert_array_almost_equal(
                    obj2.values, obj.values[obj.label == val]
                )
                # number of columns should be the same
                assert np.all(obj2.columns == obj.columns)

            elif isinstance(obj, nap.TsdFrame):
                # slicing will update columns
                assert np.all(obj2.columns == obj.columns[obj.label == val])
                assert np.all(obj2.metadata_index == obj2.columns)
                # number of rows should be the same
                assert len(obj2) == len(obj)

            elif isinstance(obj, nap.TsGroup):
                # slicing will update keys
                np.testing.assert_array_almost_equal(
                    obj2.index, obj.index[obj.label == val]
                )
                # length of values should be the same
                assert np.all(
                    len(values1) == len(values2)
                    for values1, values2 in zip(obj.values(), obj2.values())
                )

            # metadata columns should be the same
            assert np.all(obj2.metadata_columns == obj.metadata_columns)

    def test_metadata_index_columns(self, obj, obj_len):
        """
        Test getting multiple metadata columns with getitem and get_info.
        """
        # add metadata
        obj.set_info(one=[1] * obj_len, two=[2] * obj_len, three=[3] * obj_len)

        # test metadata columns
        assert np.all(obj["one"] == 1)
        assert np.all(
            obj[["two", "three"]].as_dataframe() == obj.metadata[["two", "three"]]
        )
        assert np.all(obj[["two", "three"]] == obj._metadata[["two", "three"]])
        assert np.all(obj[["two", "three"]] == obj.get_info(["two", "three"]))

    def test_save_and_load_npz(self, obj, obj_len):
        """
        Test saving and loading objects with metadata as npz files.
        """
        obj.set_info(label1=[1] * obj_len, label2=[2] * obj_len)

        obj.save("obj.npz")
        file = np.load("obj.npz", allow_pickle=True)

        # only test that metadata is saved correctly
        assert "_metadata" in file.keys()
        metadata = file["_metadata"].item()
        for k in ["label1", "label2"]:
            assert k in metadata.keys()
            np.testing.assert_array_almost_equal(obj._metadata[k], metadata[k])

        # test pynapple loading
        obj2 = nap.load_file("obj.npz")
        assert isinstance(obj2, type(obj))
        assert obj2._metadata.keys() == obj._metadata.keys()
        for key in obj._metadata.keys():
            np.testing.assert_array_almost_equal(
                obj2._metadata[key], obj._metadata[key]
            )

        # cleaning
        Path("obj.npz").unlink()

    @pytest.mark.parametrize(
        "metadata, group",
        [
            ({"label": [1, 1, 2, 2]}, "label"),
            ({"l1": [1, 1, 2, 2], "l2": ["a", "b", "b", "b"]}, ["l1", "l2"]),
        ],
    )
    class TestMetadataGroup:
        def test_metadata_groupby(self, obj, metadata, group, obj_len):
            """
            Test that groupby matches pandas groupby, and that get_group returns appropriate object.
            """
            if obj_len <= 1:
                pytest.skip("groupby not relevant for length 1 objects")

            obj.set_info(metadata)

            # pandas groups
            pd_groups = obj.metadata.groupby(group).groups

            # group by metadata, assert returned groups
            nap_groups = obj.groupby(group)
            # remove empty groups, since pandas doesn't return them
            # nap_nonempty = {k: v for k, v in nap_groups.items() if len(v)}
            assert nap_groups.keys() == pd_groups.keys()

            for grp, idx in nap_groups.items():
                # index same as pandas
                assert all(idx == pd_groups[grp])
                # return object with get_group argument
                obj_grp = obj.groupby(group, get_group=grp)

                # index same as pandas
                assert all(idx == pd_groups[grp])
                if isinstance(obj, nap.TsdFrame):
                    if isinstance(obj_grp, nap.TsdFrame):
                        # columns should be the same
                        assert all(obj_grp.columns == obj.loc[idx].columns)

                        # get_group should be the same as indexed object
                        pd.testing.assert_frame_equal(
                            obj_grp.metadata, obj.loc[idx].metadata
                        )
                    # index should be the same for both objects
                    assert all(obj_grp.index == obj.loc[idx].index)
                else:
                    # get_group should be the same as indexed object
                    pd.testing.assert_frame_equal(obj_grp.metadata, obj[idx].metadata)

                    # index should be the same for both objects
                    assert all(obj_grp.index == obj[idx].index)

        @pytest.mark.parametrize(
            "bad_group, get_group, err",
            [
                (
                    "labels",
                    None,
                    pytest.raises(
                        ValueError, match="Metadata column 'labels' not found"
                    ),
                ),
                (
                    ["label", "l2"],
                    None,
                    pytest.raises(ValueError, match="not found"),
                ),
                (
                    None,
                    3,
                    pytest.raises(ValueError, match="Group '3' not found in metadata"),
                ),
            ],
        )
        def test_metadata_groupby_error(
            self, obj, obj_len, metadata, group, bad_group, get_group, err
        ):
            """
            Tests errors when groupby is called with invalid group or get_group.
            """
            if obj_len <= 1:
                pytest.skip("groupby not relevant for length 1 objects")

            obj.set_info(metadata)

            if bad_group is not None:
                group = bad_group

            # groupby with invalid key
            with err:
                obj.groupby(group, get_group)

        @pytest.mark.parametrize("func", [np.mean, np.sum, np.max, np.min])
        def test_metadata_groupby_apply_numpy(
            self, obj, metadata, group, func, obj_len
        ):
            """
            Tests groupby_apply with various numpy functions
            """
            if obj_len <= 1:
                pytest.skip("groupby not relevant for length 1 objects")

            obj.set_info(metadata)
            groups = obj.groupby(group)

            # apply numpy function through groupby_apply
            grouped_out = obj.groupby_apply(group, func)

            for grp, idx in groups.items():
                # check that the output is the same as applying the function to the indexed object
                if isinstance(obj, nap.TsdFrame):
                    np.testing.assert_array_almost_equal(
                        func(obj.loc[idx]), grouped_out[grp]
                    )
                else:
                    np.testing.assert_array_almost_equal(
                        func(obj[idx]), grouped_out[grp]
                    )

        @pytest.mark.parametrize(
            "func, ep, func_kwargs",
            [
                (np.mean, None, dict(axis=-1)),
                (np.mean, "a", dict(axis=-1)),
            ],
        )
        def test_metadata_groupby_apply_func_kwargs(
            self, obj, obj_len, metadata, group, func, ep, func_kwargs
        ):
            """
            Tests groupby_apply with a function that takes additional arguments.
            """
            if obj_len <= 1:
                pytest.skip("groupby not relevant for length 1 objects")

            obj.set_info(metadata)
            groups = obj.groupby(group)
            grouped_out = obj.groupby_apply(group, func, ep, **func_kwargs)

            for grp, idx in groups.items():
                if isinstance(obj, nap.TsdFrame):
                    obj_idx = obj.loc[idx]
                else:
                    obj_idx = obj[idx]
                if ep:
                    np.testing.assert_array_almost_equal(
                        func(**{ep: obj_idx, **func_kwargs}), grouped_out[grp]
                    )
                else:
                    np.testing.assert_array_almost_equal(
                        func(obj_idx, **func_kwargs), grouped_out[grp]
                    )

        @pytest.mark.parametrize(
            "func, ep, err",
            [
                (  # input_key is not string
                    nap.compute_1d_tuning_curves,
                    1,
                    pytest.raises(TypeError, match="input_key must be a string"),
                ),
                (  # input_key does not exist in function
                    nap.compute_1d_tuning_curves,
                    "epp",
                    pytest.raises(KeyError, match="does not have input parameter"),
                ),
                (  # function missing required inputs, or incorrect input type
                    nap.compute_1d_tuning_curves,
                    "ep",
                    pytest.raises(TypeError),
                ),
            ],
        )
        def test_groupby_apply_errors(
            self, obj, obj_len, metadata, group, func, ep, err
        ):
            """
            Tests groupby_apply
            """
            if obj_len <= 1:
                pytest.skip("groupby not relevant for length 1 objects")

            obj.set_info(metadata)
            with err:
                obj.groupby_apply(group, func, ep)


#########################################
## Tests for metadata dictionary class ##
#########################################
@pytest.mark.parametrize(
    "index, data",
    [
        (
            np.arange(4),
            {"label": np.array([1, 2, 3, 4]), "other": np.array(["a", "b", "c", "d"])},
        ),
        (np.arange(1), {"label": np.array([1]), "other": np.array(["a"])}),
    ],
)
class TestMetadataDict:
    """
    Tests for private metadata dictionary class methods that are used internally.
    """

    def test_metadata_dict_init(self, index, data):
        """
        Test metadata dictionary initialization.
        Used when slicing metadata to maintain the metadata type
        """
        meta = _Metadata(index, data)
        np.testing.assert_array_equal(meta.index, index)
        assert meta.shape == (len(index), len(data))
        assert meta.columns == list(data.keys())
        for key in data.keys():
            np.testing.assert_array_equal(meta[key], data[key])

    @pytest.mark.parametrize(
        "loc1, return_type1, expected1",
        [
            # supported indices
            (pd.Series([False, True, True, False]), _Metadata, None),
            ([True, False, False, False], _Metadata, None),
            (0, _Metadata, None),
            ([0], _Metadata, None),
            ([], _Metadata, None),
            ([0, 1], _Metadata, None),
            (slice(None), _Metadata, None),
            (np.array([2, 3]), _Metadata, None),
            (pd.Index([0, 3]), _Metadata, None),
            # errors
            (
                "label",
                None,
                pytest.raises(IndexError, match="Metadata index 'label' not found"),
            ),
            (
                100,
                None,
                pytest.raises(IndexError, match="Metadata index '100' not found"),
            ),
            (
                pd.Series(
                    [False, True, True, False], index=["aaa", "bbb", "ccc", "ddd"]
                ),
                None,
                pytest.raises(IndexError, match="Index of boolean cannot be aligned"),
            ),
            (
                [True, False, False, False, False],
                None,
                pytest.raises(IndexError, match="Boolean index length"),
            ),
            (
                ["label", "other"],
                None,
                pytest.raises(
                    IndexError, match=r"Metadata indices \['label', 'other'\] not found"
                ),
            ),
            (
                pd.DataFrame(data=[0, 1, 2, 3]),
                None,
                pytest.raises(IndexError, match="Unknown metadata index"),
            ),
            (
                slice(0, 2),
                None,
                pytest.raises(IndexError, match="Unknown metadata index"),
            ),
        ],
    )
    @pytest.mark.parametrize(
        "loc2, return_type2, expected2",
        [
            # supported column indexes
            (None, _Metadata, does_not_raise()),
            ("label", (np.number, np.ndarray), does_not_raise()),
            (["label", "other"], _Metadata, does_not_raise()),
            # errors
            (
                "info",
                None,
                pytest.raises(KeyError, match="Metadata column 'info' not found"),
            ),
            (
                ["label", "info"],
                None,
                pytest.raises(KeyError, match=r"Metadata columns \['info'\] not found"),
            ),
            (0, None, pytest.raises(TypeError, match="Unknown metadata column")),
        ],
    )
    def test_metadata_dict_loc(
        self, index, data, loc1, return_type1, expected1, loc2, return_type2, expected2
    ):
        """
        Test getting metadata with loc
        """
        meta = _Metadata(index, data)
        if (
            isinstance(loc1, (list, np.ndarray, pd.Index))
            and (len(index) == 1)
            and (len(loc1) > 1)
            and (return_type1 is not None)
        ):
            pytest.skip("array-like not relevant for length 1 objects")

        if isinstance(loc1, pd.Series):
            loc1 = loc1[: len(index)]
            if return_type1 is not None:
                # if return type is not None, set index to loc1
                loc1 = loc1.set_axis(index)

        ## set up test instance
        # set up loc
        if loc2 is None:
            loc = loc1
        else:
            loc = (loc1, loc2)
        # return type None has priority, otherwise use return_type2
        if (return_type1 is None) or (return_type2 is None):
            return_type = None
        else:
            return_type = return_type2
        # expected1 has priority over expected2
        if expected1 is None:
            expected = expected2
        else:
            expected = expected1

        with expected:
            meta.loc[loc]

        if return_type is not None:
            assert isinstance(meta.loc[loc], return_type)

            if isinstance(loc, tuple):
                if isinstance(loc[1], str):
                    # tuple that retuns some value
                    np.testing.assert_array_equal(meta.loc[loc], data[loc[1]][loc[0]])
                else:
                    # tuple that retuns a _Metadata object
                    np.testing.assert_array_equal(meta.loc[loc].index, index[loc[0]])
                    for key in loc[1]:
                        np.testing.assert_array_equal(
                            meta.loc[loc][key], data[key][loc[0]]
                        )
            else:
                # single index that returns a _Metadata object
                np.testing.assert_array_equal(meta.loc[loc].index, index[loc])
                for key in data.keys():
                    np.testing.assert_array_equal(meta.loc[loc][key], data[key][loc])

    @pytest.mark.parametrize(
        "dropped",
        [
            "label",
            ["label"],
            ["label", "info"],
        ],
    )
    def test_metadata_dict_drop(self, index, data, dropped):
        """
        Test dropping metdata from the metadata dictionary directly
        """
        meta = _Metadata(index, data)
        meta["info"] = [2] * len(index)

        meta.drop(dropped)
        if not isinstance(dropped, list):
            dropped = [dropped]
        # check that dropped columns are not in metadata
        for drop in dropped:
            assert drop not in meta.columns
        # check that remaining columns are still in metadata
        for no_drop in np.setdiff1d(["label", "info"], dropped):
            assert no_drop in meta.columns

    @pytest.mark.parametrize(
        "dropped, expected",
        [
            (
                "not_info",
                pytest.raises(KeyError, match="Metadata column not_info not found"),
            ),
            (
                ["not_info"],
                pytest.raises(
                    KeyError, match=r"Metadata column\(s\) \['not_info'\] not found"
                ),
            ),
            (
                ["label", "not_info"],
                pytest.raises(
                    KeyError, match=r"Metadata column\(s\) \['not_info'\] not found"
                ),
            ),
            (
                ["not_info", "label", "info"],
                pytest.raises(
                    KeyError,
                    match=r"Metadata column\(s\) \['not_info', 'info'\] not found",
                ),
            ),
            (0, pytest.raises(TypeError, match="Invalid metadata column")),
        ],
    )
    def test_metadata_dict_drop_error(self, index, data, dropped, expected):
        """
        Test dropping metadata with invalid key(s)
        """
        meta = _Metadata(index, data)
        with expected:
            meta.drop(dropped)
        assert "label" in meta.columns

    def test_metadata_dict_copy(self, index, data):
        """
        Test copying metadata dictionaries
        """
        meta1 = _Metadata(index, data)
        meta2 = meta1.copy()
        assert meta1.keys() == meta2.keys()
        for key in meta1.keys():
            np.testing.assert_array_equal(meta1[key], meta2[key])
        assert id(meta1) != id(meta2)
        meta2["info"] = [3] * len(index)
        assert "info" not in meta1.keys()

    def test_metadata_dict_join_columns(self, index, data):
        """
        Test joining metadata dictionary columns.
        """
        meta1 = _Metadata(index)
        meta2 = _Metadata(index)
        meta1["l1"] = [1] * len(index)
        meta2["l2"] = [2] * len(index)

        # join on meta1
        meta1.join(meta2, axis=1)
        # l1 should be first
        assert list(meta1.keys()) == ["l1", "l2"]
        assert "l1" not in meta2.keys()

        # join on meta2
        meta1.drop("l2")
        meta2.join(meta1, axis=1)
        # l2 should be first
        assert list(meta2.keys()) == ["l2", "l1"]
        assert "l2" not in meta1.keys()

    def test_metadata_dict_join_rows(self, index, data):
        """
        Test joining metadata dictionary rows.
        """
        meta1 = _Metadata(index)
        meta2 = _Metadata(index)
        meta1["l1"] = [1] * len(index)
        meta2["l1"] = [2] * len(index)

        # join on meta1, make sure warning is raised
        with pytest.warns(
            UserWarning, match="may result in duplicate and unsorted indices"
        ):
            meta1.join(meta2, axis=0)
        np.testing.assert_array_equal(meta1["l1"], [1] * len(index) + [2] * len(index))
        np.testing.assert_array_equal(meta1.index, np.hstack((index, index)))

        # join on meta2
        meta1 = _Metadata(index)
        meta1["l1"] = [1] * len(index)
        with pytest.warns(
            UserWarning, match="may result in duplicate and unsorted indices"
        ):
            meta2.join(meta1, axis=0)
        np.testing.assert_array_equal(meta2["l1"], [2] * len(index) + [1] * len(index))
        np.testing.assert_array_equal(meta2.index, np.hstack((index, index)))

    @pytest.mark.parametrize(
        "col, new_index, axis, expected",
        [
            # duplicate column
            (
                "l1",
                None,
                1,
                pytest.raises(
                    ValueError, match=r"Metadata column\(s\) \['l1'\] already exists"
                ),
            ),
            # mismatched index value
            (
                "l2",
                "value",
                1,
                pytest.raises(ValueError, match=r"Metadata indices must match"),
            ),
            # mismatched index length
            (
                "l2",
                "length",
                1,
                pytest.raises(ValueError, match=r"Metadata indices must match"),
            ),
            # mismatched column names
            (
                "l2",
                None,
                0,
                pytest.raises(ValueError, match=r"Column names must match"),
            ),
            # axis out of bounds
            (
                "l2",
                None,
                3,
                pytest.raises(ValueError, match=r"Axis 3 out of bounds"),
            ),
        ],
    )
    def test_metadata_dict_join_error(
        self, index, data, col, new_index, axis, expected
    ):
        """
        Test for axis out of bounds error
        """
        meta1 = _Metadata(index)
        meta2 = meta1.copy()
        meta1["l1"] = [1] * len(index)
        meta2[col] = [2] * len(index)

        if new_index is not None:
            if new_index == "value":
                meta2.index = np.arange(100, 100 + len(index))
            elif new_index == "length":
                meta2 = meta2.iloc[: len(index) - 1]

        with expected:
            meta1.join(meta2, axis=axis)


##############################
## more groupby_apply tests ##
##############################
class TestGroupbyApplyFunctions:
    """
    Tests for specific groupby_apply functions.
    """

    @pytest.fixture
    def tsgroup_gba(self):
        """
        Fixture to return a TsGroup with metadata.
        """
        units = {
            1: np.geomspace(1, 100, 1000),
            2: np.geomspace(1, 100, 2000),
            3: np.geomspace(1, 100, 3000),
            4: np.geomspace(1, 100, 4000),
        }
        return nap.TsGroup(units, metadata={"label": ["A", "A", "B", "B"]})

    @pytest.fixture
    def iset_gba(self):
        """
        Fixture to return an IntervalSet with metadata.
        """
        start = [1, 21, 41, 61, 81]
        end = [10, 30, 50, 70, 90]
        label = [1, 1, 1, 2, 2]
        return nap.IntervalSet(start=start, end=end, metadata={"label": label})

    @pytest.fixture
    def tsdframe_gba(self):
        """
        Fixture to return a TsdFrame with metadata.
        """
        return nap.TsdFrame(
            t=np.linspace(1, 100, 1000),
            d=np.random.rand(1000, 4),
            time_units="s",
            metadata={"label": ["x", "x", "y", "y"]},
        )

    def test_metadata_groupby_apply_tuning_curves(self, tsgroup_gba, iset_gba):
        """
        Test for groupby_apply with nap.compute_1d_tuning_curves when:
        1. a TsGroup is grouped
        2. an IntervalSet is grouped
        and makes sure the outputs are different.
        """
        feature = nap.Tsd(t=np.linspace(1, 100, 100), d=np.tile(np.arange(5), 20))

        # apply to intervalset
        out = iset_gba.groupby_apply(
            "label",
            nap.compute_1d_tuning_curves,
            "ep",
            group=tsgroup_gba,
            feature=feature,
            nb_bins=5,
        )
        for grp, idx in iset_gba.groupby("label").items():
            tmp = nap.compute_1d_tuning_curves(
                tsgroup_gba, feature, nb_bins=5, ep=iset_gba[idx]
            )
            pd.testing.assert_frame_equal(out[grp], tmp)

        # apply to tsgroup
        out2 = tsgroup_gba.groupby_apply(
            "label",
            nap.compute_1d_tuning_curves,
            feature=feature,
            nb_bins=5,
        )
        # make sure groups are different
        assert out2.keys() != out.keys()
        for grp, idx in tsgroup_gba.groupby("label").items():
            tmp = nap.compute_1d_tuning_curves(tsgroup_gba[idx], feature, nb_bins=5)
            pd.testing.assert_frame_equal(out2[grp], tmp)

    def test_metadata_groupby_apply_tsgroup_lambda(self, tsgroup_gba):
        """
        Test for groupby_apply with a lambda function.
        """
        func = lambda x: np.mean(x.rate)
        out = tsgroup_gba.groupby_apply("label", func)

        for grp, idx in tsgroup_gba.groupby("label").items():
            tmp = func(tsgroup_gba[idx])
            assert out[grp] == tmp

    def test_metadata_groupby_apply_compute_mean_psd(self, tsdframe_gba, iset_gba):
        """
        Test for groupby_apply with compute_mean_power_spectral_density when:
        1. an IntervalSet is grouped
        2. a TsdFrame is grouped
        and makes sure the outputs are different.
        """

        # test on iset
        out = iset_gba.groupby_apply(
            "label",
            nap.compute_mean_power_spectral_density,
            "ep",
            sig=tsdframe_gba,
            interval_size=1,
        )
        for grp, idx in iset_gba.groupby("label").items():
            tmp = nap.compute_mean_power_spectral_density(
                tsdframe_gba, ep=iset_gba[idx], interval_size=1
            )
            pd.testing.assert_frame_equal(out[grp], tmp)

        # test on tsdframe
        out2 = tsdframe_gba.groupby_apply(
            "label",
            nap.compute_mean_power_spectral_density,
            interval_size=1,
        )
        # make sure groups are different
        assert out2.keys() != out.keys()
        for grp, idx in tsdframe_gba.groupby("label").items():
            tmp = nap.compute_mean_power_spectral_density(
                tsdframe_gba[:, idx], interval_size=1
            )
            pd.testing.assert_frame_equal(out2[grp], tmp)

    @pytest.mark.parametrize(
        "obj",
        [
            nap.TsGroup(
                {
                    1: np.geomspace(1, 100, 1000),
                    2: np.geomspace(1, 100, 2000),
                    3: np.geomspace(1, 100, 3000),
                    4: np.geomspace(1, 100, 4000),
                }
            ),
            nap.TsdFrame(
                t=np.linspace(1, 100, 1000),
                d=np.random.rand(1000, 4),
            ),
            nap.Tsd(t=np.linspace(1, 100, 1000), d=np.random.rand(1000)),
        ],
    )
    def test_metadata_groupby_apply_restrict(self, obj, iset_gba):
        """
        Test for groupby_apply with restrict on different pynapple objects.
        """
        out = iset_gba.groupby_apply("label", lambda x: obj.restrict(x))
        for grp, idx in iset_gba.groupby("label").items():
            tmp = obj.restrict(iset_gba[idx])
            if isinstance(obj, nap.TsGroup):
                for val1, val2 in zip(out[grp].values(), tmp.values()):
                    np.testing.assert_array_almost_equal(val1.index, val2.index)
            else:
                np.testing.assert_array_almost_equal(out[grp].values, tmp.values)


#########################
# test double inheritance
def get_defined_members(cls):
    """
    Get all methods and attributes explicitly defined in a class (excluding inherited ones),
    without relying on `__dir__` overrides.
    """
    # Fetch the class's dictionary directly to avoid `__dir__` overrides
    cls_dict = cls.__dict__

    # Use inspect to identify which are functions, properties, or other attributes
    return {
        name
        for name, obj in cls_dict.items()
        if not name.startswith("__")  # Ignore dunder methods
        and (
            inspect.isfunction(obj)
            or isinstance(obj, property)
            or not inspect.isroutine(obj)
        )
    }


@pytest.mark.parametrize(
    "nap_class", [nap.core.IntervalSet, nap.core.TsdFrame, nap.core.TsGroup]
)
def test_no_conflict_between_class_and_metadatamixin(nap_class):
    from pynapple.core.metadata_class import _MetadataMixin  # Adjust import as needed

    iset_members = get_defined_members(nap_class)
    metadatamixin_members = get_defined_members(_MetadataMixin)

    # Check for any overlapping names between IntervalSet and _MetadataMixin
    conflicting_members = iset_members.intersection(metadatamixin_members)

    # set_info, get_info, groupby, and groupby_apply are overwritten for class-specific examples in docstrings
    assert len(conflicting_members) == 4, (
        f"Conflict detected! The following methods/attributes are "
        f"overwritten in IntervalSet: {conflicting_members}"
    )<|MERGE_RESOLUTION|>--- conflicted
+++ resolved
@@ -600,107 +600,6 @@
                     tsdframe_meta[:, tsdframe_meta[mcol] == mval].metadata_index
                     == fcols
                 )
-
-    @pytest.mark.parametrize(
-        "name, attr_exp, set_exp, set_attr_exp, set_key_exp, get_exp, get_attr_exp, get_key_exp",
-        [
-            # existing data column
-            (
-                "a",
-                # not attribute
-                pytest.raises(AssertionError),
-                # error with set_info
-                pytest.raises(ValueError, match="Invalid metadata name"),
-                # error with setattr
-                pytest.raises(ValueError, match="Invalid metadata name"),
-                # shape mismatch with setitem
-                pytest.raises(ValueError),
-                # assertion error with get_info (compare dict to array)
-                pytest.raises(AssertionError),
-                # attribute should raise error
-                pytest.raises(AttributeError),
-                # key should not match metadata
-                pytest.raises(AssertionError),
-            ),
-            (
-                "columns",
-                # attribute exists
-                does_not_raise(),
-                # warn with set_info
-                pytest.warns(UserWarning, match="overlaps with an existing"),
-                # cannot be set as attribute
-                pytest.raises(AttributeError, match="Cannot set attribute"),
-                # warn when set as key
-                pytest.warns(UserWarning, match="overlaps with an existing"),
-                # no error with get_info
-                does_not_raise(),
-                # attribute should not match metadata
-                pytest.raises(TypeError),
-                # key should match metadata
-                does_not_raise(),
-            ),
-            # existing metdata
-            (
-                "l1",
-                # attribute exists
-                does_not_raise(),
-                # no warning with set_info
-                does_not_raise(),
-                # no warning with setattr
-                does_not_raise(),
-                # no warning with setitem
-                does_not_raise(),
-                # no error with get_info
-                does_not_raise(),
-                # attr should match metadata
-                does_not_raise(),
-                # key should match metadata
-                does_not_raise(),
-            ),
-        ],
-    )
-    def test_tsdframe_metadata_overlapping_names(
-        self,
-        tsdframe_meta,
-        name,
-        attr_exp,
-        set_exp,
-        set_attr_exp,
-        get_exp,
-        set_key_exp,
-        get_attr_exp,
-        get_key_exp,
-    ):
-        """
-        Test various errors and warnings when setting metadata with overlapping names specific to TsdFrame.
-        """
-        with attr_exp:
-            assert hasattr(tsdframe_meta, name)
-        # warning when set
-        with set_exp:
-            # warnings.simplefilter("error")
-            tsdframe_meta.set_info({name: np.ones(4)})
-        # error when set as attribute
-        with set_attr_exp:
-            setattr(tsdframe_meta, name, np.ones(4))
-        # error when set as key
-        with set_key_exp:
-            tsdframe_meta[name] = np.ones(4)
-        # retrieve with get_info
-        with get_exp:
-            np.testing.assert_array_almost_equal(
-                tsdframe_meta.get_info(name), np.ones(4)
-            )
-        # make sure it doesn't access metadata if its an existing attribute or key
-        with get_attr_exp:
-            np.testing.assert_array_almost_equal(
-                getattr(tsdframe_meta, name), np.ones(4)
-            )
-<<<<<<< HEAD
-        # make sure it doesn't access metadata if its an existing key
-        with get_key_exp:
-            np.testing.assert_array_almost_equal(tsdframe_meta[name], np.ones(4))
-=======
 
 
 @pytest.mark.parametrize(
@@ -795,7 +694,6 @@
     # make sure it doesn't access metadata if its an existing key
     with get_key_exp:
         np.testing.assert_array_almost_equal(tsdframe_meta[name], np.ones(4))
->>>>>>> 89f37322
 
 
 #############
