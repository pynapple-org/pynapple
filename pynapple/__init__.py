--- conflicted
+++ resolved
@@ -1,5 +1,4 @@
-<<<<<<< HEAD
-__version__ = "0.6.2"
+__version__ = "0.6.3"
 from .core import (
     IntervalSet,
     Ts,
@@ -10,9 +9,5 @@
     TsIndex,
     nap_config,
 )
-=======
-__version__ = "0.6.3"
-from .core import IntervalSet, Ts, Tsd, TsdFrame, TsdTensor, TsGroup, TsIndex, config
->>>>>>> ce38e521
 from .io import *
 from .process import *