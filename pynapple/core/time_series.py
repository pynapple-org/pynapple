"""
    
    Pynapple time series are containers specialized for neurophysiological time series.

    They provides standardized time representation, plus various functions for manipulating times series with identical sampling frequency.

    Multiple time series object are avaible depending on the shape of the data.

    - `TsdTensor` : for data with of more than 2 dimensions, typically movies.
    - `TsdFrame` : for column-based data. It can be easily converted to a pandas.DataFrame. Columns can be labelled and selected similar to pandas.
    - `Tsd` : One-dimensional time series. It can be converted to a pandas.Series.
    - `Ts` : For timestamps data only.

    Most of the same functions are available through all classes. Objects behaves like numpy.ndarray. Slicing can be done the same way for example 
    `tsd[0:10]` returns the first 10 rows. Similarly, you can call any numpy functions like `np.mean(tsd, 1)`.
"""

import abc
import importlib
import warnings
from numbers import Number

import numpy as np
import pandas as pd
from numpy.lib.mixins import NDArrayOperatorsMixin
from scipy import signal
from tabulate import tabulate

from ._core_functions import _bin_average, _convolve, _dropna, _restrict, _threshold
from .base_class import Base
from .interval_set import IntervalSet
from .time_index import TsIndex
from .utils import (
    _concatenate_tsd,
    _get_terminal_size,
    _split_tsd,
    _TsdFrameSliceHelper,
    convert_to_array,
    is_array_like,
)


def _get_class(data):
    """Select the right time series object and return the class

    Parameters
    ----------
    data : numpy.ndarray
        The data to hold in the time series object

    Returns
    -------
    Class
        The class
    """
    if data.ndim == 1:
        return Tsd
    elif data.ndim == 2:
        return TsdFrame
    else:
        return TsdTensor


class BaseTsd(Base, NDArrayOperatorsMixin, abc.ABC):
    """
    Abstract base class for time series objects.
    Implement most of the shared functions across concrete classes `Tsd`, `TsdFrame`, `TsdTensor`
    """

    def __init__(self, t, d, time_units="s", time_support=None, load_array=True):
        super().__init__(t, time_units, time_support)

        if load_array or isinstance(d, np.ndarray):
            self.values = convert_to_array(d, "d")
        else:
            if not is_array_like(d):
                raise TypeError(
                    "Data should be array-like, i.e. be indexable, iterable and, have attributes "
                    "`shape`, `ndim` and, `dtype`)."
                )
            self.values = d

        assert len(self.index) == len(
            self.values
        ), "Length of values {} does not match length of index {}".format(
            len(self.values), len(self.index)
        )

        if isinstance(time_support, IntervalSet) and len(self.index):
            starts = time_support.start
            ends = time_support.end
            idx = _restrict(self.index.values, starts, ends)
            t = self.index.values[idx]
            d = self.values[idx]

            self.index = TsIndex(t)
            self.values = d
            self.rate = self.index.shape[0] / np.sum(
                time_support.values[:, 1] - time_support.values[:, 0]
            )

        self.dtype = self.values.dtype

    def __setitem__(self, key, value):
        """setter for time series"""
        if isinstance(key, BaseTsd):
            key = key.d
        try:
            self.values.__setitem__(key, value)
        except IndexError:
            raise IndexError

    def __getattr__(self, name):
        """Allow numpy functions to be attached as attributes of Tsd objects"""
        if hasattr(np, name):
            np_func = getattr(np, name)

            def method(*args, **kwargs):
                return np_func(self, *args, **kwargs)

            return method

        raise AttributeError(
            "Time series object does not have the attribute {}".format(name)
        )

    @property
    def d(self):
        return self.values

    @property
    def shape(self):
        return self.values.shape

    @property
    def ndim(self):
        return self.values.ndim

    @property
    def size(self):
        return self.values.size

    def __array__(self, dtype=None):
        return self.values.astype(dtype)

    def __array_ufunc__(self, ufunc, method, *args, **kwargs):
        # print("In __array_ufunc__")
        # print("     ufunc = ", ufunc)
        # print("     method = ", method)
        # print("     args = ", args)
        # for inp in args:
        #     print(type(inp))
        # print("     kwargs = ", kwargs)

        if method == "__call__":
            new_args = []
            n_object = 0
            for a in args:
                if isinstance(a, self.__class__):
                    new_args.append(a.values)
                    n_object += 1
                else:
                    new_args.append(a)

            # Meant to prevent addition of two Tsd for example
            if n_object > 1:
                return NotImplemented
            else:
                out = ufunc(*new_args, **kwargs)

            if isinstance(out, np.ndarray) or is_array_like(out):
                if out.shape[0] == self.index.shape[0]:
                    kwargs = {}
                    if hasattr(self, "columns"):
                        kwargs["columns"] = self.columns
                    return _get_class(out)(
                        t=self.index, d=out, time_support=self.time_support, **kwargs
                    )
                else:
                    return out
            else:
                return out
        else:
            return NotImplemented

    def __array_function__(self, func, types, args, kwargs):
        if func in [
            np.sort,
            np.lexsort,
            np.sort_complex,
            np.partition,
            np.argpartition,
        ]:
            return NotImplemented

        if hasattr(np.fft, func.__name__):
            return NotImplemented

        if func in [np.split, np.array_split, np.dsplit, np.hsplit, np.vsplit]:
            return _split_tsd(func, *args, **kwargs)

        if func in [np.concatenate, np.vstack, np.hstack, np.dstack]:
            return _concatenate_tsd(func, *args, **kwargs)

        new_args = []
        for a in args:
            if isinstance(a, self.__class__):
                new_args.append(a.values)
            else:
                new_args.append(a)

        out = func._implementation(*new_args, **kwargs)

        if isinstance(out, np.ndarray) or is_array_like(out):
            # # if dims increased in any case, we can't return safely a time series
            # if out.ndim > self.ndim:
            #     return out
            if out.shape[0] == self.index.shape[0]:
                kwargs = {}
                if hasattr(self, "columns"):
                    kwargs["columns"] = self.columns
                return _get_class(out)(
                    t=self.index, d=out, time_support=self.time_support, **kwargs
                )
            else:
                return out
        else:
            return out

    def as_array(self):
        """
        Return the data.

        Returns
        -------
        out: array-like
            _
        """
        return self.values

    def data(self):
        """
        Return the data.

        Returns
        -------
        out: array-like
            _
        """
        return self.values

    def to_numpy(self):
        """
        Return the data as a numpy.ndarray.

        Mostly useful for matplotlib plotting when calling `plot(tsd)`.
        """
        return np.asarray(self.values)

    def copy(self):
        """Copy the data, index and time support"""
        return self.__class__(
            t=self.index.copy(), d=self.values[:].copy(), time_support=self.time_support
        )

    def value_from(self, data, ep=None):
        """
        Replace the value with the closest value from Tsd/TsdFrame/TsdTensor argument

        Parameters
        ----------
        data : Tsd, TsdFrame or TsdTensor
            The object holding the values to replace.
        ep : IntervalSet (optional)
            The IntervalSet object to restrict the operation.
            If None, the time support of the tsd input object is used.

        Returns
        -------
        out : Tsd, TsdFrame or TsdTensor
            Object with the new values

        Examples
        --------
        In this example, the ts object will receive the closest values in time from tsd.

        >>> import pynapple as nap
        >>> import numpy as np
        >>> t = np.unique(np.sort(np.random.randint(0, 1000, 100))) # random times
        >>> ts = nap.Ts(t=t, time_units='s')
        >>> tsd = nap.Tsd(t=np.arange(0,1000), d=np.random.rand(1000), time_units='s')
        >>> ep = nap.IntervalSet(start = 0, end = 500, time_units = 's')

        The variable ts is a time series object containing only nan.
        The tsd object containing the values, for example the tracking data, and the epoch to restrict the operation.

        >>> newts = ts.value_from(tsd, ep)

        newts has the same size of ts restrict to ep.

        >>> print(len(ts.restrict(ep)), len(newts))
            52 52
        """
        assert isinstance(
            data, BaseTsd
        ), "First argument should be an instance of Tsd, TsdFrame or TsdTensor"

        t, d, time_support, kwargs = super().value_from(data, ep)
        return data.__class__(t=t, d=d, time_support=time_support, **kwargs)

    def count(self, *args, dtype=None, **kwargs):
        """
        Count occurences of events within bin_size or within a set of bins defined as an IntervalSet.
        You can call this function in multiple ways :

        1. *tsd.count(bin_size=1, time_units = 'ms')*
        -> Count occurence of events within a 1 ms bin defined on the time support of the object.

        2. *tsd.count(1, ep=my_epochs)*
        -> Count occurent of events within a 1 second bin defined on the IntervalSet my_epochs.

        3. *tsd.count(ep=my_bins)*
        -> Count occurent of events within each epoch of the intervalSet object my_bins

        4. *tsd.count()*
        -> Count occurent of events within each epoch of the time support.

        bin_size should be seconds unless specified.
        If bin_size is used and no epochs is passed, the data will be binned based on the time support of the object.

        Parameters
        ----------
        bin_size : None or float, optional
            The bin size (default is second)
        ep : None or IntervalSet, optional
            IntervalSet to restrict the operation
        time_units : str, optional
            Time units of bin size ('us', 'ms', 's' [default])
        dtype: type, optional
            Data type for the count. Default is np.int64.

        Returns
        -------
        out: Tsd
            A Tsd object indexed by the center of the bins.

        Examples
        --------
        This example shows how to count events within bins of 0.1 second.

        >>> import pynapple as nap
        >>> import numpy as np
        >>> t = np.unique(np.sort(np.random.randint(0, 1000, 100)))
        >>> ts = nap.Ts(t=t, time_units='s')
        >>> bincount = ts.count(0.1)

        An epoch can be specified:

        >>> ep = nap.IntervalSet(start = 100, end = 800, time_units = 's')
        >>> bincount = ts.count(0.1, ep=ep)

        And bincount automatically inherit ep as time support:

        >>> bincount.time_support
            start    end
        0  100.0  800.0
        """
        t, d, ep = super().count(*args, dtype=dtype, **kwargs)
        return Tsd(t=t, d=d, time_support=ep)

    def bin_average(self, bin_size, ep=None, time_units="s"):
        """
        Bin the data by averaging points within bin_size
        bin_size should be seconds unless specified.
        If no epochs is passed, the data will be binned based on the time support.

        Parameters
        ----------
        bin_size : float
            The bin size (default is second)
        ep : None or IntervalSet, optional
            IntervalSet to restrict the operation
        time_units : str, optional
            Time units of bin size ('us', 'ms', 's' [default])

        Returns
        -------
        out: Tsd, TsdFrame, TsdTensor
            A Tsd object indexed by the center of the bins and holding the averaged data points.

        Examples
        --------
        This example shows how to bin data within bins of 0.1 second.

        >>> import pynapple as nap
        >>> import numpy as np
        >>> tsd = nap.Tsd(t=np.arange(100), d=np.random.rand(100))
        >>> bintsd = tsd.bin_average(0.1)

        An epoch can be specified:

        >>> ep = nap.IntervalSet(start = 10, end = 80, time_units = 's')
        >>> bintsd = tsd.bin_average(0.1, ep=ep)

        And bintsd automatically inherit ep as time support:

        >>> bintsd.time_support
        >>>    start    end
        >>> 0  10.0     80.0
        """
        if not isinstance(ep, IntervalSet):
            ep = self.time_support

        bin_size = TsIndex.format_timestamps(np.array([bin_size]), time_units)[0]

        time_array = self.index.values
        data_array = self.values
        starts = ep.start
        ends = ep.end

        t, d = _bin_average(time_array, data_array, starts, ends, bin_size)

        kwargs = {}
        if hasattr(self, "columns"):
            kwargs["columns"] = self.columns

        return self.__class__(t=t, d=d, time_support=ep, **kwargs)

    def dropna(self, update_time_support=True):
        """Drop every rows containing NaNs. By default, the time support is updated to start and end around the time points that are non NaNs.
        To change this behavior, you can set update_time_support=False.

        Parameters
        ----------
        update_time_support : bool, optional

        Returns
        -------
        Tsd, TsdFrame or TsdTensor
            The time series without the NaNs
        """
        assert isinstance(update_time_support, bool)

        time_array = self.index.values
        data_array = self.values
        starts = self.time_support.start
        ends = self.time_support.end

        t, d, starts, ends = _dropna(
            time_array, data_array, starts, ends, update_time_support, self.ndim
        )

        if update_time_support:
            if is_array_like(starts) and is_array_like(ends):
                ep = IntervalSet(starts, ends)
            else:
                ep = None
        else:
            ep = self.time_support

        kwargs = {}
        if hasattr(self, "columns"):
            kwargs["columns"] = self.columns

        return self.__class__(t=t, d=d, time_support=ep, **kwargs)

    def convolve(self, array, ep=None, trim="both"):
        """Return the discrete linear convolution of the time series with a one dimensional sequence.

        A parameter ep can control the epochs for which the convolution will apply. Otherwise the convolution is made over the time support.

        This function assume a constant sampling rate of the time series.

        The only mode supported is full. The returned object is trimmed to match the size of the original object. The parameter trim controls which side the trimming operates. Default is 'both'.

        See the numpy documentation here : https://numpy.org/doc/stable/reference/generated/numpy.convolve.html

        Parameters
        ----------
        array : array-like
            1-D or 2-D array with kernel(s) to be used for convolution.
            First dimension is assumed to be time.
        ep : None, optional
            The epochs to apply the convolution
        trim : str, optional
            The side on which to trim the output of the convolution ('left', 'right', 'both' [default])

        Returns
        -------
        Tsd, TsdFrame or TsdTensor
            The convolved time series
        """
        if not is_array_like(array):
            raise IOError(
                "Input should be a numpy array (or jax array if pynajax is installed)."
            )

        if len(array) == 0:
            raise IOError("Input array is length 0")

        if array.ndim > 2:
            raise IOError("Array should be 1 or 2 dimension.")

        if trim not in ["both", "left", "right"]:
            raise IOError("Unknow argument. trim should be 'both', 'left' or 'right'.")

        time_array = self.index.values
        data_array = self.values

        if ep is None:
            ep = self.time_support
            starts = ep.start
            ends = ep.end
        else:
            if not isinstance(ep, IntervalSet):
                raise IOError("ep should be an object of type IntervalSet")
            starts = ep.start
            ends = ep.end
            idx = _restrict(time_array, starts, ends)
            time_array = time_array[idx]
            data_array = data_array[idx]

        new_data_array = _convolve(time_array, data_array, starts, ends, array, trim)

        kwargs_dict = dict(time_support=ep)

        nap_class = _get_class(new_data_array)

        if isinstance(self, TsdFrame) and array.ndim == 1:  # keep columns
            kwargs_dict["columns"] = self.columns

        return nap_class(t=time_array, d=new_data_array, **kwargs_dict)

    def smooth(self, std, windowsize=None, time_units="s", size_factor=100, norm=True):
        """Smooth a time series with a gaussian kernel.

        `std` is the standard deviation of the gaussian kernel in units of time.
        If only `std` is passed, the function will compute the standard deviation and size in number
        of time points automatically based on the sampling rate of the time series.
        For example, if the time series `tsd` has a sample rate of 100 Hz and `std` is 50 ms,
        the standard deviation will be converted to an integer through
        `tsd.rate * std = int(100 * 0.05) = 5`.

        If `windowsize` is None, the function will select a kernel size as 100 times
        the std in number of time points. This behavior can be controlled with the
        parameter `size_factor`.

        `norm` set to True normalizes the gaussian kernel to sum to 1.

        In the following example, a time series `tsd` with a sampling rate of 100 Hz
        is convolved with a gaussian kernel. The standard deviation is
        0.05 second and the windowsize is 2 second. When instantiating the gaussian kernel
        from scipy, it corresponds to parameters `M = 200` and `std=5`

            >>> tsd.smooth(std=0.05, windowsize=2, time_units='s', norm=False)

        This line is equivalent to :

            >>> from scipy.signal.windows import gaussian
            >>> kernel = gaussian(M = 200, std=5)
            >>> tsd.convolve(window)

        It is generally a good idea to visualize the kernel before applying any convolution.

        See the scipy documentation for the [gaussian window](https://docs.scipy.org/doc/scipy/reference/generated/scipy.signal.windows.gaussian.html)

        Parameters
        ----------
        std : Number
            Standard deviation in units of time
        windowsize : Number
            Size of the gaussian window in units of time.
        time_units : str, optional
            The time units in which std and windowsize are specified ('us', 'ms', 's' [default]).
        size_factor : int, optional
            How long should be the kernel size as a function of the standard deviation. Default is 100.
            Bypassed if windowsize is used.
        norm : bool, optional
            Whether to normalized the gaussian kernel or not. Default is `True`.

        Returns
        -------
        Tsd, TsdFrame, TsdTensor
            Time series convolved with a gaussian kernel

        """
        if not isinstance(std, (int, float)):
            raise IOError("std should be type int or float")
        if not isinstance(size_factor, int):
            raise IOError("size_factor should be of type int")
        if not isinstance(norm, bool):
            raise IOError("norm should be of type boolean")
        if not isinstance(time_units, str):
            raise IOError("time_units should be of type str")

        std = TsIndex.format_timestamps(np.array([std]), time_units)[0]
        std_size = int(self.rate * std)

        if windowsize is not None:
            if not isinstance(windowsize, Number):
                raise IOError("windowsize should be type int or float")
            windowsize = TsIndex.format_timestamps(np.array([windowsize]), time_units)[
                0
            ]
            M = int(self.rate * windowsize)
        else:
            M = std_size * size_factor

        window = signal.windows.gaussian(M=M, std=std_size)

        if norm:
            window = window / window.sum()

        return self.convolve(window)

    def interpolate(self, ts, ep=None, left=None, right=None):
        """Wrapper of the numpy linear interpolation method. See [numpy interpolate](https://numpy.org/doc/stable/reference/generated/numpy.interp.html)
        for an explanation of the parameters.
        The argument ts should be Ts, Tsd, TsdFrame, TsdTensor to ensure interpolating from sorted timestamps in the right unit,

        Parameters
        ----------
        ts : Ts, Tsd, TsdFrame or TsdTensor
            The object holding the timestamps
        ep : IntervalSet, optional
            The epochs to use to interpolate. If None, the time support of Tsd is used.
        left : None, optional
            Value to return for ts < tsd[0], default is tsd[0].
        right : None, optional
            Value to return for ts > tsd[-1], default is tsd[-1].
        """
        if not isinstance(ts, Base):
            raise IOError(
                "First argument should be an instance of Ts, Tsd, TsdFrame or TsdTensor"
            )

        if left is not None and not isinstance(left, Number):
            raise IOError("Argument left should be of type float or int")

        if right is not None and not isinstance(right, Number):
            raise IOError("Argument right should be of type float or int")

        if ep is None:
            ep = self.time_support
        else:
            if not isinstance(ep, IntervalSet):
                raise IOError("ep should be an object of type IntervalSet")

        new_t = ts.restrict(ep).index

        new_shape = (
            len(new_t) if self.values.ndim == 1 else (len(new_t),) + self.shape[1:]
        )
        new_d = np.full(new_shape, np.nan)

        start = 0
        for i in range(len(ep)):
            t = ts.get(ep[i, 0], ep[i, 1])
            tmp = self.get(ep[i, 0], ep[i, 1])

            if len(t) and len(tmp):
                if self.values.ndim == 1:
                    new_d[start : start + len(t)] = np.interp(
                        t.index.values,
                        tmp.index.values,
                        tmp.values,
                        left=left,
                        right=right,
                    )
                else:
                    interpolated_values = np.apply_along_axis(
                        lambda row: np.interp(
                            t.index.values,
                            tmp.index.values,
                            row,
                            left=left,
                            right=right,
                        ),
                        0,
                        tmp.values,
                    )
                    new_d[start : start + len(t), ...] = interpolated_values

            start += len(t)
        kwargs_dict = dict(time_support=ep)
        if hasattr(self, "columns"):
            kwargs_dict["columns"] = self.columns
        return self.__class__(t=new_t, d=new_d, **kwargs_dict)


class TsdTensor(BaseTsd):
    """
    TsdTensor

    Attributes
    ----------
    rate : float
        Frequency of the time series (Hz) computed over the time support
    time_support : IntervalSet
        The time support of the time series
    """

    def __init__(
        self, t, d, time_units="s", time_support=None, load_array=True, **kwargs
    ):
        """
        TsdTensor initializer

        Parameters
        ----------
        t : numpy.ndarray
            the time index t
        d : numpy.ndarray
            The data
        time_units : str, optional
            The time units in which times are specified ('us', 'ms', 's' [default]).
        time_support : IntervalSet, optional
            The time support of the TsdFrame object
        load_array : bool, optional
            Whether the data should be converted to a numpy (or jax) array. Useful when passing a memory map object like zarr.
            Default is True. Does not apply if `d` is already a numpy array.

        """
        super().__init__(t, d, time_units, time_support, load_array)

        assert (
            self.values.ndim >= 3
        ), "Data should have more than 2 dimensions. If ndim < 3, use TsdFrame or Tsd object"

        self.nap_class = self.__class__.__name__
        self._initialized = True

    def __repr__(self):
        headers = ["Time (s)", ""]
        bottom = "dtype: {}".format(self.dtype) + ", shape: {}".format(self.shape)

        max_rows = 2
        rows = _get_terminal_size()[1]
        max_rows = np.maximum(rows - 10, 2)

        if len(self):

            def create_str(array):
                if array.ndim == 1:
                    if len(array) > 2:
                        return np.array2string(
                            np.array([array[0], array[-1]]),
                            precision=6,
                            separator=" ... ",
                        )
                    else:
                        return np.array2string(array, precision=6, separator=", ")
                else:
                    return "[" + create_str(array[0]) + " ...]"

            _str_ = []
            if self.shape[0] > max_rows:
                n_rows = max_rows // 2
                for i, array in zip(self.index[0:n_rows], self.values[0:n_rows]):
                    _str_.append([i.__repr__(), create_str(array)])
                _str_.append(["...", ""])
                for i, array in zip(
                    self.index[-n_rows:],
                    self.values[self.values.shape[0] - n_rows : self.values.shape[0]],
                ):
                    _str_.append([i.__repr__(), create_str(array)])
            else:
                for i, array in zip(self.index, self.values):
                    _str_.append([i.__repr__(), create_str(array)])

            return tabulate(_str_, headers=headers, colalign=("left",)) + "\n" + bottom

        else:
            return tabulate([], headers=headers) + "\n" + bottom

    def __getitem__(self, key, *args, **kwargs):
<<<<<<< HEAD

=======
>>>>>>> b25651e2
        if isinstance(key, Tsd):
            if not np.issubdtype(key.dtype, np.bool_):
                raise ValueError(
                    "When indexing with a Tsd, it must contain boolean values"
                )
            output = self.values[key.values]
            index = self.index[key.values]
        elif isinstance(key, tuple):
                        if not all(np.issubdtype(k.dtype, np.bool_) if isinstance(k, Tsd) else True for k in key):
                raise ValueError(
                    "When indexing with a Tsd, it must contain boolean values"
                )
            key = tuple(k.values if isinstance(k, Tsd) else k for k in key)
            output = self.values.__getitem__(key)
            index = self.index.__getitem__(key[0])
        else:
            output = self.values.__getitem__(key)
            index = self.index.__getitem__(key)

        if isinstance(index, Number):
            index = np.array([index])

        if all(is_array_like(a) for a in [index, output]):
            if output.shape[0] == index.shape[0]:
                if output.ndim == 1:
                    return Tsd(t=index, d=output, time_support=self.time_support)
                elif output.ndim == 2:
                    return TsdFrame(
                        t=index, d=output, time_support=self.time_support, **kwargs
                    )
                else:
                    return TsdTensor(t=index, d=output, time_support=self.time_support)
            else:
                return output
        else:
            return output

    def save(self, filename):
        """
        Save TsdTensor object in npz format. The file will contain the timestamps, the
        data and the time support.

        The main purpose of this function is to save small/medium sized time series
        objects. For example, you extracted several channels from your recording and
        filtered them. You can save the filtered channels as a npz to avoid
        reprocessing it.

        You can load the object with `nap.load_file`. Keys are 't', 'd', 'start', 'end', 'type'
        and 'columns' for columns names.

        Parameters
        ----------
        filename : str
            The filename

        Examples
        --------
        >>> import pynapple as nap
        >>> import numpy as np
        >>> tsdtensor = nap.TsdTensor(t=np.array([0., 1.]), d = np.zeros((2,3,4)))
        >>> tsdtensor.save("my_path/my_tsdtensor.npz")

        To load you file, you can use the `nap.load_file` function :

        >>> tsdtensor = nap.load_file("my_path/my_tsdtensor.npz")

        Raises
        ------
        RuntimeError
            If filename is not str, path does not exist or filename is a directory.
        """
        filename = self._get_filename(filename)

        np.savez(
            filename,
            t=self.index.values,
            d=self.values,
            start=self.time_support.start,
            end=self.time_support.end,
            type=np.array([self.nap_class], dtype=np.str_),
        )

        return


class TsdFrame(BaseTsd):
    """
    TsdFrame

    Attributes
    ----------
    rate : float
        Frequency of the time series (Hz) computed over the time support
    time_support : IntervalSet
        The time support of the time series
    """

    def __init__(
        self,
        t,
        d=None,
        time_units="s",
        time_support=None,
        columns=None,
        load_array=True,
    ):
        """
        TsdFrame initializer
        A pandas.DataFrame can be passed directly

        Parameters
        ----------
        t : numpy.ndarray or pandas.DataFrame
            the time index t,  or a pandas.DataFrame (if d is None)
        d : numpy.ndarray
            The data
        time_units : str, optional
            The time units in which times are specified ('us', 'ms', 's' [default]).
        time_support : IntervalSet, optional
            The time support of the TsdFrame object
        columns : iterables
            Column names
        load_array : bool, optional
            Whether the data should be converted to a numpy (or jax) array. Useful when passing a memory map object like zarr.
            Default is True. Does not apply if `d` is already a numpy array.
        """

        c = columns

        if isinstance(t, pd.DataFrame):
            d = t.values
            c = t.columns.values
            t = t.index.values
        else:
            assert d is not None, "Missing argument d when initializing TsdFrame"

        super().__init__(t, d, time_units, time_support, load_array)

        assert self.values.ndim <= 2, "Data should be 1 or 2 dimensional."

        if self.values.ndim == 1:
            self.values = np.expand_dims(self.values, 1)

        if c is None or len(c) != self.values.shape[1]:
            c = np.arange(self.values.shape[1], dtype="int")
        else:
            assert (
                len(c) == self.values.shape[1]
            ), "Number of columns should match the second dimension of d"

        self.columns = pd.Index(c)
        self.nap_class = self.__class__.__name__
        self._initialized = True

    @property
    def loc(self):
        return _TsdFrameSliceHelper(self)

    def __repr__(self):
        headers = ["Time (s)"] + [str(k) for k in self.columns]
        bottom = "dtype: {}".format(self.dtype) + ", shape: {}".format(self.shape)

        cols, rows = _get_terminal_size()
        max_cols = np.maximum(cols // 100, 5)
        max_rows = np.maximum(rows - 10, 2)

        if self.shape[1] > max_cols:
            headers = headers[0 : max_cols + 1] + ["..."]

        def round_if_float(x):
            if isinstance(x, float):
                return np.round(x, 5)
            else:
                return x

        with warnings.catch_warnings():
            warnings.simplefilter("ignore")
            if len(self):
                table = []
                end = ["..."] if self.shape[1] > max_cols else []
                if len(self) > max_rows:
                    n_rows = max_rows // 2
                    for i, array in zip(
                        self.index[0:n_rows], self.values[0:n_rows, 0:max_cols]
                    ):
                        table.append([i] + [round_if_float(k) for k in array] + end)
                    table.append(["..."])
                    for i, array in zip(
                        self.index[-n_rows:],
                        self.values[
                            self.values.shape[0] - n_rows : self.values.shape[0],
                            0:max_cols,
                        ],
                    ):
                        table.append([i] + [round_if_float(k) for k in array] + end)
                    return (
                        tabulate(table, headers=headers, colalign=("left",))
                        + "\n"
                        + bottom
                    )
                else:
                    for i, array in zip(self.index, self.values[:, 0:max_cols]):
                        table.append([i] + [round_if_float(k) for k in array] + end)
                    return (
                        tabulate(table, headers=headers, colalign=("left",))
                        + "\n"
                        + bottom
                    )
            else:
                return tabulate([], headers=headers) + "\n" + bottom

    def __setitem__(self, key, value):
        if isinstance(key, BaseTsd):
            key = key.d

        try:
            if isinstance(key, str):
                new_key = self.columns.get_indexer([key])
                self.values.__setitem__((slice(None, None, None), new_key[0]), value)
            elif hasattr(key, "__iter__") and all([isinstance(k, str) for k in key]):
                new_key = self.columns.get_indexer(key)
                self.values.__setitem__((slice(None, None, None), new_key), value)
            else:
                self.values.__setitem__(key, value)
        except IndexError:
            raise IndexError

    def __getitem__(self, key, *args, **kwargs):
        if isinstance(key, BaseTsd):
            key = key.d

        if (
            isinstance(key, str)
            or hasattr(key, "__iter__")
            and all([isinstance(k, str) for k in key])
        ):
            return self.loc[key]
        else:
            output = self.values.__getitem__(key)
            columns = self.columns

            if isinstance(key, tuple):
                index = self.index.__getitem__(key[0])
                if len(key) == 2:
                    columns = self.columns.__getitem__(key[1])
            else:
                index = self.index.__getitem__(key)

            if isinstance(index, Number):
                index = np.array([index])

            if all(is_array_like(a) for a in [index, output]):
                if output.shape[0] == index.shape[0]:
                    # if isinstance(columns, pd.Index):
                    #     if not pd.api.types.is_integer_dtype(columns):
                    kwargs["columns"] = columns

                    return _get_class(output)(
                        t=index, d=output, time_support=self.time_support, **kwargs
                    )
                else:
                    return output
            else:
                return output

    def as_dataframe(self):
        """
        Convert the TsdFrame object to a pandas.DataFrame object.

        Returns
        -------
        out: pandas.DataFrame
            _
        """
        return pd.DataFrame(
            index=self.index.values, data=self.values, columns=self.columns
        )

    def as_units(self, units="s"):
        """
        Returns a DataFrame with time expressed in the desired unit.

        Parameters
        ----------
        units : str, optional
            ('us', 'ms', 's' [default])

        Returns
        -------
        pandas.DataFrame
            the series object with adjusted times
        """
        t = self.index.in_units(units)
        if units == "us":
            t = t.astype(np.int64)

        df = pd.DataFrame(index=t, data=self.values)
        df.index.name = "Time (" + str(units) + ")"
        df.columns = self.columns.copy()
        return df

    def save(self, filename):
        """
        Save TsdFrame object in npz format. The file will contain the timestamps, the
        data and the time support.

        The main purpose of this function is to save small/medium sized time series
        objects. For example, you extracted several channels from your recording and
        filtered them. You can save the filtered channels as a npz to avoid
        reprocessing it.

        You can load the object with `nap.load_file`. Keys are 't', 'd', 'start', 'end', 'type'
        and 'columns' for columns names.

        Parameters
        ----------
        filename : str
            The filename

        Examples
        --------
        >>> import pynapple as nap
        >>> import numpy as np
        >>> tsdframe = nap.TsdFrame(t=np.array([0., 1.]), d = np.array([[2, 3],[4,5]]), columns=['a', 'b'])
        >>> tsdframe.save("my_path/my_tsdframe.npz")

        To load you file, you can use the `nap.load_file` function :

        >>> tsdframe = nap.load_file("my_path/my_tsdframe.npz")
        >>> tsdframe
                  a  b
        Time (s)
        0.0       2  3
        1.0       4  5


        Raises
        ------
        RuntimeError
            If filename is not str, path does not exist or filename is a directory.
        """
        filename = self._get_filename(filename)

        cols_name = self.columns
        if cols_name.dtype == np.dtype("O"):
            cols_name = cols_name.astype(str)

        np.savez(
            filename,
            t=self.index.values,
            d=self.values[:],
            start=self.time_support.start,
            end=self.time_support.end,
            columns=cols_name,
            type=np.array(["TsdFrame"], dtype=np.str_),
        )

        return


class Tsd(BaseTsd):
    """
    A container around numpy.ndarray specialized for neurophysiology time series.

    Tsd provides standardized time representation, plus various functions for manipulating times series.

    Attributes
    ----------
    rate : float
        Frequency of the time series (Hz) computed over the time support
    time_support : IntervalSet
        The time support of the time series
    """

    def __init__(
        self, t, d=None, time_units="s", time_support=None, load_array=True, **kwargs
    ):
        """
        Tsd Initializer.

        Parameters
        ----------
        t : numpy.ndarray or pandas.Series
            An object transformable in a time series, or a pandas.Series equivalent (if d is None)
        d : numpy.ndarray, optional
            The data of the time series
        time_units : str, optional
            The time units in which times are specified ('us', 'ms', 's' [default])
        time_support : IntervalSet, optional
            The time support of the tsd object
        load_array : bool, optional
            Whether the data should be converted to a numpy (or jax) array. Useful when passing a memory map object like zarr.
            Default is True. Does not apply if `d` is already a numpy array.
        """
        if isinstance(t, pd.Series):
            d = t.values
            t = t.index.values
        else:
            assert d is not None, "Missing argument d when initializing Tsd"

        super().__init__(t, d, time_units, time_support, load_array)

        assert self.values.ndim == 1, "Data should be 1 dimensional"

        self.nap_class = self.__class__.__name__
        self._initialized = True

    def __repr__(self):
        headers = ["Time (s)", ""]
        bottom = "dtype: {}".format(self.dtype) + ", shape: {}".format(self.shape)

        max_rows = 2
        rows = _get_terminal_size()[1]
        max_rows = np.maximum(rows - 10, 2)

        with warnings.catch_warnings():
            warnings.simplefilter("ignore")
            if len(self):
                if len(self) > max_rows:
                    n_rows = max_rows // 2
                    table = []
                    for i, v in zip(self.index[0:n_rows], self.values[0:n_rows]):
                        table.append([i, v])
                    table.append(["..."])
                    for i, v in zip(
                        self.index[-n_rows:],
                        self.values[
                            self.values.shape[0] - n_rows : self.values.shape[0]
                        ],
                    ):
                        table.append([i, v])

                    return (
                        tabulate(table, headers=headers, colalign=("left",))
                        + "\n"
                        + bottom
                    )
                else:
                    return (
                        tabulate(
                            np.vstack((self.index, self.values)).T,
                            headers=headers,
                            colalign=("left",),
                        )
                        + "\n"
                        + bottom
                    )
            else:
                return tabulate([], headers=headers) + "\n" + bottom

    def __getitem__(self, key, *args, **kwargs):
        if isinstance(key, BaseTsd):
            key = key.d

        output = self.values.__getitem__(key)

        if isinstance(key, tuple):
            index = self.index.__getitem__(key[0])
        elif isinstance(key, Number):
            index = np.array([key])
        else:
            index = self.index.__getitem__(key)

        if all(is_array_like(a) for a in [index, output]):
            if output.shape[0] == index.shape[0]:
                return _get_class(output)(
                    t=index, d=output, time_support=self.time_support, **kwargs
                )
            else:
                return output
        else:
            return output

    def as_series(self):
        """
        Convert the Ts/Tsd object to a pandas.Series object.

        Returns
        -------
        out: pandas.Series
            _
        """
        return pd.Series(
            index=self.index.values, data=self.values, copy=True, dtype="float64"
        )

    def as_units(self, units="s"):
        """
        Returns a pandas Series with time expressed in the desired unit.

        Parameters
        ----------
        units : str, optional
            ('us', 'ms', 's' [default])

        Returns
        -------
        pandas.Series
            the series object with adjusted times
        """
        ss = self.as_series()
        t = self.index.in_units(units)
        if units == "us":
            t = t.astype(np.int64)
        ss.index = t
        ss.index.name = "Time (" + str(units) + ")"
        return ss

    def threshold(self, thr, method="above"):
        """
        Apply a threshold function to the tsd to return a new tsd
        with the time support being the epochs above/below/>=/<= the threshold

        Parameters
        ----------
        thr : float
            The threshold value
        method : str, optional
            The threshold method ("above"[default], "below", "aboveequal", "belowequal")

        Returns
        -------
        out: Tsd
            All the time points below/ above/greater than equal to/less than equal to the threshold

        Raises
        ------
        ValueError
            Raise an error if method is unknown.
        RuntimeError
            Raise an error if thr is too high/low and no epochs is found.

        Examples
        --------
        This example finds all epoch above 0.5 within the tsd object.

        >>> import pynapple as nap
        >>> tsd = nap.Tsd(t=np.arange(100), d=np.random.rand(100))
        >>> newtsd = tsd.threshold(0.5)

        The epochs with the times above/below the threshold can be accessed through the time support:

        >>> tsd = nap.Tsd(t=np.arange(100), d=np.arange(100), time_units='s')
        >>> tsd.threshold(50).time_support
        >>>    start   end
        >>> 0   50.5  99.0

        """
        if method not in ["above", "below", "aboveequal", "belowequal"]:
            raise ValueError(
                "Method {} for thresholding is not accepted.".format(method)
            )

        time_array = self.index.values
        data_array = self.values
        starts = self.time_support.start
        ends = self.time_support.end

        t, d, ns, ne = _threshold(time_array, data_array, starts, ends, thr, method)
        time_support = IntervalSet(start=ns, end=ne)
        return Tsd(t=t, d=d, time_support=time_support)

    def to_tsgroup(self):
        """
        Convert Tsd to a TsGroup by grouping timestamps with the same values.
        By default, the values are converted to integers.

        Examples
        --------
        >>> import pynapple as nap
        >>> import numpy as np
        >>> tsd = nap.Tsd(t = np.array([0, 1, 2, 3]), d = np.array([0, 2, 0, 1]))
        Time (s)
        0.0    0
        1.0    2
        2.0    0
        3.0    1
        dtype: int64

        >>> tsd.to_tsgroup()
        Index    rate
        -------  ------
            0    0.67
            1    0.33
            2    0.33

        The reverse operation can be done with the TsGroup.to_tsd function :

        >>> tsgroup.to_tsd()
        Time (s)
        0.0    0.0
        1.0    2.0
        2.0    0.0
        3.0    1.0
        dtype: float64

        Returns
        -------
        TsGroup
            Grouped timestamps


        """
        ts_group = importlib.import_module(".ts_group", "pynapple.core")
        t = self.index.values
        d = self.values.astype("int")
        idx = np.unique(d)

        group = {}
        for k in idx:
            group[k] = Ts(t=t[d == k], time_support=self.time_support)

        return ts_group.TsGroup(
            group, time_support=self.time_support, bypass_check=True
        )

    def save(self, filename):
        """
        Save Tsd object in npz format. The file will contain the timestamps, the
        data and the time support.

        The main purpose of this function is to save small/medium sized time series
        objects. For example, you extracted one channel from your recording and
        filtered it. You can save the filtered channel as a npz to avoid
        reprocessing it.

        You can load the object with `nap.load_file`. Keys are 't', 'd', 'start', 'end' and 'type'.
        See the example below.

        Parameters
        ----------
        filename : str
            The filename

        Examples
        --------
        >>> import pynapple as nap
        >>> import numpy as np
        >>> tsd = nap.Tsd(t=np.array([0., 1.]), d = np.array([2, 3]))
        >>> tsd.save("my_path/my_tsd.npz")

        To load you file, you can use the `nap.load_file` function :

        >>> tsd = nap.load_file("my_path/my_tsd.npz")
        >>> tsd
        Time (s)
        0.0    2
        1.0    3
        dtype: int64

        Raises
        ------
        RuntimeError
            If filename is not str, path does not exist or filename is a directory.
        """
        filename = self._get_filename(filename)
        np.savez(
            filename,
            t=self.index.values,
            d=self.values,
            start=self.time_support.start,
            end=self.time_support.end,
            type=np.array([self.nap_class], dtype=np.str_),
        )

        return


class Ts(Base):
    """
    Timestamps only object for a time series with only time index,

    Attributes
    ----------
    rate : float
        Frequency of the time series (Hz) computed over the time support
    time_support : IntervalSet
        The time support of the time series
    """

    def __init__(self, t, time_units="s", time_support=None):
        """
        Ts Initializer

        Parameters
        ----------
        t : numpy.ndarray or pandas.Series
            An object transformable in timestamps, or a pandas.Series equivalent (if d is None)
        time_units : str, optional
            The time units in which times are specified ('us', 'ms', 's' [default])
        time_support : IntervalSet, optional
            The time support of the Ts object
        """
        super().__init__(t, time_units, time_support)

        if isinstance(time_support, IntervalSet) and len(self.index):
            starts = time_support.start
            ends = time_support.end
            idx = _restrict(self.index.values, starts, ends)
            self.index = TsIndex(self.index.values[idx])
            self.rate = self.index.shape[0] / np.sum(
                time_support.values[:, 1] - time_support.values[:, 0]
            )

        self.nap_class = self.__class__.__name__
        self._initialized = True

    def __repr__(self):
        upper = "Time (s)"

        max_rows = 2
        rows = _get_terminal_size()[1]
        max_rows = np.maximum(rows - 10, 2)

        if len(self) > max_rows:
            n_rows = max_rows // 2
            _str_ = "\n".join(
                [i.__repr__() for i in self.index[0:n_rows]]
                + ["..."]
                + [i.__repr__() for i in self.index[-n_rows:]]
            )
        else:
            _str_ = "\n".join([i.__repr__() for i in self.index])

        bottom = "shape: {}".format(len(self.index))
        return "\n".join((upper, _str_, bottom))

    def __getitem__(self, key):
        if isinstance(key, tuple):
            index = self.index.__getitem__(key[0])
        else:
            index = self.index.__getitem__(key)

        if isinstance(index, Number):
            index = np.array([index])

        return Ts(t=index, time_support=self.time_support)

    def as_series(self):
        """
        Convert the Ts/Tsd object to a pandas.Series object.

        Returns
        -------
        out: pandas.Series
            _
        """
        return pd.Series(index=self.index.values, dtype="object")

    def as_units(self, units="s"):
        """
        Returns a pandas Series with time expressed in the desired unit.

        Parameters
        ----------
        units : str, optional
            ('us', 'ms', 's' [default])

        Returns
        -------
        pandas.Series
            the series object with adjusted times
        """
        t = self.index.in_units(units)
        if units == "us":
            t = t.astype(np.int64)
        ss = pd.Series(index=t, dtype="object")
        ss.index.name = "Time (" + str(units) + ")"
        return ss

    def value_from(self, data, ep=None):
        """
        Replace the value with the closest value from Tsd/TsdFrame/TsdTensor argument

        Parameters
        ----------
        data : Tsd, TsdFrame or TsdTensor
            The object holding the values to replace.
        ep : IntervalSet (optional)
            The IntervalSet object to restrict the operation.
            If None, the time support of the tsd input object is used.

        Returns
        -------
        out : Tsd, TsdFrame or TsdTensor
            Object with the new values

        Examples
        --------
        In this example, the ts object will receive the closest values in time from tsd.

        >>> import pynapple as nap
        >>> import numpy as np
        >>> t = np.unique(np.sort(np.random.randint(0, 1000, 100))) # random times
        >>> ts = nap.Ts(t=t, time_units='s')
        >>> tsd = nap.Tsd(t=np.arange(0,1000), d=np.random.rand(1000), time_units='s')
        >>> ep = nap.IntervalSet(start = 0, end = 500, time_units = 's')

        The variable ts is a time series object containing only nan.
        The tsd object containing the values, for example the tracking data, and the epoch to restrict the operation.

        >>> newts = ts.value_from(tsd, ep)

        newts is the same size as ts restrict to ep.

        >>> print(len(ts.restrict(ep)), len(newts))
            52 52
        """
        assert isinstance(
            data, BaseTsd
        ), "First argument should be an instance of Tsd, TsdFrame or TsdTensor"

        t, d, time_support, kwargs = super().value_from(data, ep)

        return data.__class__(t, d, time_support=time_support, **kwargs)

    def count(self, *args, dtype=None, **kwargs):
        """
        Count occurences of events within bin_size or within a set of bins defined as an IntervalSet.
        You can call this function in multiple ways :

        1. *tsd.count(bin_size=1, time_units = 'ms')*
        -> Count occurence of events within a 1 ms bin defined on the time support of the object.

        2. *tsd.count(1, ep=my_epochs)*
        -> Count occurent of events within a 1 second bin defined on the IntervalSet my_epochs.

        3. *tsd.count(ep=my_bins)*
        -> Count occurent of events within each epoch of the intervalSet object my_bins

        4. *tsd.count()*
        -> Count occurent of events within each epoch of the time support.

        bin_size should be seconds unless specified.
        If bin_size is used and no epochs is passed, the data will be binned based on the time support of the object.

        Parameters
        ----------
        bin_size : None or float, optional
            The bin size (default is second)
        ep : None or IntervalSet, optional
            IntervalSet to restrict the operation
        time_units : str, optional
            Time units of bin size ('us', 'ms', 's' [default])
        dtype: type, optional
            Data type for the count. Default is np.int64.

        Returns
        -------
        out: Tsd
            A Tsd object indexed by the center of the bins.

        Examples
        --------
        This example shows how to count events within bins of 0.1 second.

        >>> import pynapple as nap
        >>> import numpy as np
        >>> t = np.unique(np.sort(np.random.randint(0, 1000, 100)))
        >>> ts = nap.Ts(t=t, time_units='s')
        >>> bincount = ts.count(0.1)

        An epoch can be specified:

        >>> ep = nap.IntervalSet(start = 100, end = 800, time_units = 's')
        >>> bincount = ts.count(0.1, ep=ep)

        And bincount automatically inherit ep as time support:

        >>> bincount.time_support
            start    end
        0  100.0  800.0
        """
        t, d, ep = super().count(*args, dtype=dtype, **kwargs)
        return Tsd(t=t, d=d, time_support=ep)

    def fillna(self, value):
        """
        Similar to pandas fillna function.

        Parameters
        ----------
        value : Number
            Value for filling

        Returns
        -------
        Tsd


        """
        assert isinstance(value, Number), "Only a scalar can be passed to fillna"
        d = np.empty(len(self))
        d.fill(value)
        return Tsd(t=self.index, d=d, time_support=self.time_support)

    def save(self, filename):
        """
        Save Ts object in npz format. The file will contain the timestamps and
        the time support.

        The main purpose of this function is to save small/medium sized timestamps
        object.

        You can load the object with `nap.load_file`. Keys are 't', 'start' and 'end' and 'type'.
        See the example below.

        Parameters
        ----------
        filename : str
            The filename

        Examples
        --------
        >>> import pynapple as nap
        >>> import numpy as np
        >>> ts = nap.Ts(t=np.array([0., 1., 1.5]))
        >>> ts.save("my_path/my_ts.npz")

        To load you file, you can use the `nap.load_file` function :

        >>> ts = nap.load_file("my_path/my_ts.npz")
        >>> ts
        Time (s)
        0.0
        1.0
        1.5

        Raises
        ------
        RuntimeError
            If filename is not str, path does not exist or filename is a directory.
        """
        filename = self._get_filename(filename)

        np.savez(
            filename,
            t=self.index.values,
            start=self.time_support.start,
            end=self.time_support.end,
            type=np.array(["Ts"], dtype=np.str_),
        )

        return<|MERGE_RESOLUTION|>--- conflicted
+++ resolved
@@ -774,10 +774,7 @@
             return tabulate([], headers=headers) + "\n" + bottom
 
     def __getitem__(self, key, *args, **kwargs):
-<<<<<<< HEAD
-
-=======
->>>>>>> b25651e2
+
         if isinstance(key, Tsd):
             if not np.issubdtype(key.dtype, np.bool_):
                 raise ValueError(
