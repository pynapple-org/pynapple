--- conflicted
+++ resolved
@@ -2,11 +2,7 @@
 # @Author: gviejo
 # @Date:   2022-01-27 18:33:31
 # @Last Modified by:   Guillaume Viejo
-<<<<<<< HEAD
-# @Last Modified time: 2023-09-08 10:43:33
-=======
-# @Last Modified time: 2023-09-08 12:28:34
->>>>>>> fbee360b
+# @Last Modified time: 2023-09-12 10:39:40
 
 import importlib
 import os
