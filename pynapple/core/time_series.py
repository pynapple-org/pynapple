--- conflicted
+++ resolved
@@ -453,13 +453,8 @@
 
             return self.__class__(t=time_array, d=new_data_array, time_support=ep)
 
-<<<<<<< HEAD
-    def smooth(self, std, size, norm=False):
-        """Smooth a time series with a gaussian kernel. std is the standard deviation and size is the number of point of the window.
-=======
     def smooth(self, std, time_units="s", size_factor=100, norm=True):
         """Smooth a time series with a gaussian kernel.
->>>>>>> 135a3f4a
 
         `std` is the standard deviation of the gaussian kernel in units of time.
         If only `std` is passed, the function will compute the standard deviation and size in number
@@ -489,14 +484,6 @@
 
         Parameters
         ----------
-<<<<<<< HEAD
-        std : int
-            Standard deviation
-        size : int
-            Size of the Gaussian window
-        norm : bool
-            To toggle between having a normalized Gaussian kernel or not. Default value is false.
-=======
         std : Number
             Standard deviation in units of time
         time_units : str, optional
@@ -505,7 +492,6 @@
             How long should be the kernel size as a function of the standard deviation. Default is 100.
         norm : bool, optional
             Whether to normalized the gaussian kernel or not. Default is `True`.
->>>>>>> 135a3f4a
 
         Returns
         -------
@@ -513,13 +499,6 @@
             Time series convolved with a gaussian kernel
 
         """
-<<<<<<< HEAD
-        assert isinstance(std, int), "std should be type int"
-        assert isinstance(size, int), "size should be type int"
-        window = signal.windows.gaussian(size, std=std)
-
-        if norm is True:
-=======
         assert isinstance(std, (int, float)), "std should be type int or float"
         assert isinstance(size_factor, int), "size_factor should be of type int"
         assert isinstance(norm, bool), "norm should be of type boolean"
@@ -532,7 +511,6 @@
         window = signal.windows.gaussian(M=M, std=std_size)
 
         if norm:
->>>>>>> 135a3f4a
             window = window / window.sum()
 
         return self.convolve(window)
