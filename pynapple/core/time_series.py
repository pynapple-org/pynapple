"""

Pynapple time series are containers specialized for neurophysiological time series.

They provides standardized time representation, plus various functions for manipulating times series with identical sampling frequency.

Multiple time series object are available depending on the shape of the data.

- `TsdTensor` : for data with of more than 2 dimensions, typically movies.
- `TsdFrame` : for column-based data. It can be easily converted to a pandas.DataFrame. Columns can be labelled and selected similar to pandas.
- `Tsd` : One-dimensional time series. It can be converted to a pandas.Series.
- `Ts` : For timestamps data only.

Most of the same functions are available through all classes. Objects behaves like numpy.ndarray. Slicing can be done the same way for example
`tsd[0:10]` returns the first 10 rows. Similarly, you can call any numpy functions like `np.mean(tsd, 1)`.
"""

import abc
import importlib
import warnings
from numbers import Number

import numpy as np
import pandas as pd
from numpy.lib.mixins import NDArrayOperatorsMixin
from scipy import signal
from tabulate import tabulate

from ._core_functions import (
    _bin_average,
    _convolve,
<<<<<<< HEAD
=======
    _count,
>>>>>>> c1ee95ca
    _dropna,
    _restrict,
    _threshold,
)
from .base_class import _Base
from .interval_set import IntervalSet
from .metadata_class import _MetadataMixin, add_meta_docstring, add_or_convert_metadata
from .time_index import TsIndex
from .utils import (
    _concatenate_tsd,
    _convert_iter_to_str,
    _get_terminal_size,
    _split_tsd,
    _TsdFrameSliceHelper,
    convert_to_array,
    is_array_like,
)


def _get_class(data):
    """Select the right time series object and return the class

    Parameters
    ----------
    data : numpy.ndarray
        The data to hold in the time series object

    Returns
    -------
    Class
        The class
    """
    if data.ndim == 1:
        return Tsd
    elif data.ndim == 2:
        return TsdFrame
    else:
        return TsdTensor


def _initialize_tsd_output(
    input_object, values, time_index=None, time_support=None, kwargs=None
):
    """
    Initialize the output object for time series data, ensuring proper alignment of time indices
    and handling metadata when applicable.

    Parameters
    ----------
    input_object : Tsd | TsdFrame | TsdTensor
        Input object, typically a `Tsd`, `TsdFrame` or `TsdTensor`, used to extract time indices and metadata
        if not provided explicitly.
    values : array-like
        Output data, which can be a NumPy array or an array-like object compatible with `Tsd` or `TsdFrame`.
    time_index : array-like, optional
        Time indices for the output data. If not provided, the indices are extracted from `input_object`.
    time_support : IntervalSet, optional
        Time support (epoch) for the output. If not provided, the time support is extracted from `input_object`.
    kwargs : dict, optional
        Additional keyword arguments for constructing the output object. Supports `columns` and `metadata`
        for `TsdFrame` objects.

    Returns
    -------
    object
        Initialized TSD object (`Tsd`, `TsdFrame`, or equivalent) with the specified time indices, data,
        and metadata, or the original `values` object if it is not array-like.

    Notes
    -----
    - If output is a `TsdFrame` and `input_object` is also a `TsdFrame` with matching shapes, the columns and metadata
      are propagated from input to output, unless explicitly provided in `kwargs`.
    - If `time_index` and `time_support` are not provided, they are extracted from `input_object`.

    Examples
    --------
    # Example usage with TsdFrame
    out = _initialize_tsd_output(input_object=tsd_frame, values=data_array, time_index=time_array, time_support=epoch, kwargs={"columns": cols})

    # Example usage with NumPy array
    out = _initialize_tsd_output(input_object=tsd_obj, values=numpy_array)
    """
    kwargs = kwargs if kwargs is not None else {}

    if isinstance(values, np.ndarray) or is_array_like(values):

        # if time and ep are passed use them, otherwise strip from inp
        time_index = input_object.index if time_index is None else time_index

        if time_index.shape[0] == values.shape[0]:
            # grab time support
            time_support = (
                input_object.time_support if time_support is None else time_support
            )

            cls = _get_class(values)

            # if out will be a tsdframe implement kwargs logic
            if cls is TsdFrame:
                # get eventual setting
                cols = kwargs.get("columns", None)
                metadata = kwargs.get("metadata", None)

                # if input is tsdframe and has the shape grab metadata and cols if
                # not already passed in kwargs
                if isinstance(input_object, TsdFrame) and (
                    values.shape[1] == input_object.shape[1]
                ):
                    cols = (
                        cols
                        if cols is not None
                        else getattr(input_object, "columns", None)
                    )
                    metadata = (
                        metadata
                        if metadata is not None
                        else getattr(input_object, "metadata", None)
                    )

                # update the kwargs
                kwargs.update({"columns": cols, "metadata": metadata})

            return cls(t=time_index, d=values, time_support=time_support, **kwargs)

    return values


class _BaseTsd(_Base, NDArrayOperatorsMixin, abc.ABC):
    """
    Abstract base class for time series objects.
    Implement most of the shared functions across concrete classes `Tsd`, `TsdFrame`, `TsdTensor`
    """

    values: np.ndarray
    """An array of the time series data"""

    def __init__(self, t, d, time_units="s", time_support=None, load_array=True):
        super().__init__(t, time_units, time_support)

        if load_array or isinstance(d, np.ndarray):
            self.values = convert_to_array(d, "d")
        else:
            if not is_array_like(d):
                raise TypeError(
                    "Data should be array-like, i.e. be indexable, iterable and, have attributes "
                    "`shape`, `ndim` and, `dtype`)."
                )
            self.values = d

        assert len(self.index) == len(
            self.values
        ), "Length of values {} does not match length of index {}".format(
            len(self.values), len(self.index)
        )

        if isinstance(time_support, IntervalSet) and len(self.index):
            starts = time_support.start
            ends = time_support.end
            idx = _restrict(self.index.values, starts, ends)
            t = self.index.values[idx]
            d = self.values[idx]

            self.index = TsIndex(t)
            self.values = d
            self.rate = self.index.shape[0] / np.sum(
                time_support.values[:, 1] - time_support.values[:, 0]
            )

        self.dtype = self.values.dtype

    def _define_instance(self, time_index, time_support, values=None, **kwargs):
        """
        Define a new class instance.

        Optional parameters for initialization are either passed to the function or are grabbed from self.
        """
        return _initialize_tsd_output(
            self,
            values,
            time_index=time_index,
            time_support=time_support,
            kwargs=kwargs,
        )

    def __setitem__(self, key, value):
        """setter for time series"""
        if isinstance(key, _BaseTsd):
            key = key.d
        try:
            self.values.__setitem__(key, value)
        except IndexError:
            raise IndexError

    def __getattr__(self, name):
        """Allow numpy functions to be attached as attributes of Tsd objects"""
        if hasattr(np, name):
            np_func = getattr(np, name)

            def method(*args, **kwargs):
                return np_func(self, *args, **kwargs)

            return method

        raise AttributeError(
            "Time series object does not have the attribute {}".format(name)
        )

    @property
    def d(self):
        return self.values

    @property
    def shape(self):
        return self.values.shape

    @property
    def ndim(self):
        return self.values.ndim

    @property
    def size(self):
        return self.values.size

    def __array__(self, dtype=None):
        return np.asarray(self.values, dtype=dtype)

    def __array_ufunc__(self, ufunc, method, *args, **kwargs):

        if method == "__call__":
            new_args = []
            n_object = 0
            for a in args:
                if isinstance(a, self.__class__):
                    new_args.append(a.values)
                    n_object += 1
                else:
                    new_args.append(a)

            # Meant to prevent addition of two Tsd for example
            if n_object > 1:
                return NotImplemented
            else:
                out = ufunc(*new_args, **kwargs)

            return _initialize_tsd_output(self, out)
        else:
            return NotImplemented

    def __array_function__(self, func, types, args, kwargs):
        if func in [
            np.sort,
            np.lexsort,
            np.sort_complex,
            np.partition,
            np.argpartition,
        ]:
            return NotImplemented

        if hasattr(np.fft, func.__name__):
            return NotImplemented

        if func in [np.split, np.array_split, np.dsplit, np.hsplit, np.vsplit]:
            return _split_tsd(func, *args, **kwargs)

        if func in [np.concatenate, np.vstack, np.hstack, np.dstack]:
            return _concatenate_tsd(func, *args, **kwargs)

        new_args = []
        for a in args:
            if isinstance(a, self.__class__):
                new_args.append(a.values)
            else:
                new_args.append(a)

        out = func._implementation(*new_args, **kwargs)
        return _initialize_tsd_output(self, out)

    def as_array(self):
        """
        Return the data.

        Returns
        -------
        out: array-like
            _
        """
        return self.values

    def data(self):
        """
        Return the data.

        Returns
        -------
        out: array-like
            _
        """
        return self.values

    def to_numpy(self):
        """
        Return the data as a numpy.ndarray.

        Mostly useful for matplotlib plotting when calling `plot(tsd)`.
        """
        return np.asarray(self.values)

    def bin_average(self, bin_size, ep=None, time_units="s"):
        """
        Bin the data by averaging points within bin_size
        bin_size should be seconds unless specified.
        If no epochs is passed, the data will be binned based on the time support.

        Parameters
        ----------
        bin_size : float
            The bin size (default is second)
        ep : None or IntervalSet, optional
            IntervalSet to restrict the operation
        time_units : str, optional
            Time units of bin size ('us', 'ms', 's' [default])

        Returns
        -------
        out: Tsd, TsdFrame, TsdTensor
            A Tsd object indexed by the center of the bins and holding the averaged data points.

        Examples
        --------
        This example shows how to bin data within bins of 0.1 second.

        >>> import pynapple as nap
        >>> import numpy as np
        >>> tsd = nap.Tsd(t=np.arange(100), d=np.random.rand(100))
        >>> bintsd = tsd.bin_average(0.1)

        An epoch can be specified:

        >>> ep = nap.IntervalSet(start = 10, end = 80, time_units = 's')
        >>> bintsd = tsd.bin_average(0.1, ep=ep)

        And bintsd automatically inherit ep as time support:

        >>> bintsd.time_support
        >>>    start    end
        >>> 0  10.0     80.0
        """
        if not isinstance(ep, IntervalSet):
            ep = self.time_support

        bin_size = TsIndex.format_timestamps(np.array([bin_size]), time_units)[0]

        time_array = self.index.values
        data_array = self.values
        starts = ep.start
        ends = ep.end

        t, d = _bin_average(time_array, data_array, starts, ends, bin_size)

        return _initialize_tsd_output(self, d, time_index=t, time_support=ep)

    def dropna(self, update_time_support=True):
        """Drop every row containing NaNs. By default, the time support is updated to start and end around the time points that are non NaNs.
        To change this behavior, you can set update_time_support=False.

        Parameters
        ----------
        update_time_support : bool, optional

        Returns
        -------
        Tsd, TsdFrame or TsdTensor
            The time series without the NaNs
        """
        if not isinstance(update_time_support, bool):
            raise TypeError("Argument update_time_support should be of type bool")

        time_array = self.index.values
        data_array = self.values
        starts = self.time_support.start
        ends = self.time_support.end

        t, d, starts, ends = _dropna(
            time_array, data_array, starts, ends, update_time_support, self.ndim
        )

        if update_time_support:
            if is_array_like(starts) and is_array_like(ends):
                ep = IntervalSet(starts, ends)
            else:
                ep = None
        else:
            ep = self.time_support

        return _initialize_tsd_output(self, d, time_index=t, time_support=ep)

    def convolve(self, array, ep=None, trim="both"):
        """Return the discrete linear convolution of the time series with a one dimensional sequence.

        A parameter ep can control the epochs for which the convolution will apply. Otherwise the convolution is made over the time support.

        This function assume a constant sampling rate of the time series.

        The only mode supported is full. The returned object is trimmed to match the size of the original object. The parameter trim controls which side the trimming operates. Default is 'both'.

        See the numpy documentation here : https://numpy.org/doc/stable/reference/generated/numpy.convolve.html

        Parameters
        ----------
        array : array-like
            1-D or 2-D array with kernel(s) to be used for convolution.
            First dimension is assumed to be time.
        ep : None, optional
            The epochs to apply the convolution
        trim : str, optional
            The side on which to trim the output of the convolution ('left', 'right', 'both' [default])

        Returns
        -------
        Tsd, TsdFrame or TsdTensor
            The convolved time series
        """
        if not is_array_like(array):
            raise IOError(
                "Input should be a numpy array (or jax array if pynajax is installed)."
            )

        if len(array) == 0:
            raise IOError("Input array is length 0")

        if array.ndim > 2:
            raise IOError("Array should be 1 or 2 dimension.")

        if trim not in ["both", "left", "right"]:
            raise IOError("Unknow argument. trim should be 'both', 'left' or 'right'.")

        time_array = self.index.values
        data_array = self.values

        if ep is None:
            ep = self.time_support
            starts = ep.start
            ends = ep.end
        else:
            if not isinstance(ep, IntervalSet):
                raise IOError("ep should be an object of type IntervalSet")
            starts = ep.start
            ends = ep.end
            idx = _restrict(time_array, starts, ends)
            time_array = time_array[idx]
            data_array = data_array[idx]

        new_data_array = _convolve(time_array, data_array, starts, ends, array, trim)

        return _initialize_tsd_output(
            self, new_data_array, time_index=time_array, time_support=ep
        )

    def smooth(self, std, windowsize=None, time_units="s", size_factor=100, norm=True):
        """Smooth a time series with a gaussian kernel.

        `std` is the standard deviation of the gaussian kernel in units of time.
        If only `std` is passed, the function will compute the standard deviation and size in number
        of time points automatically based on the sampling rate of the time series.
        For example, if the time series `tsd` has a sample rate of 100 Hz and `std` is 50 ms,
        the standard deviation will be converted to an integer through
        `tsd.rate * std = int(100 * 0.05) = 5`.

        If `windowsize` is None, the function will select a kernel size as 100 times
        the std in number of time points. This behavior can be controlled with the
        parameter `size_factor`.

        `norm` set to True normalizes the gaussian kernel to sum to 1.

        In the following example, a time series `tsd` with a sampling rate of 100 Hz
        is convolved with a gaussian kernel. The standard deviation is
        0.05 second and the windowsize is 2 second. When instantiating the gaussian kernel
        from scipy, it corresponds to parameters `M = 200` and `std=5`

            >>> tsd.smooth(std=0.05, windowsize=2, time_units='s', norm=False)

        This line is equivalent to :

            >>> from scipy.signal.windows import gaussian
            >>> kernel = gaussian(M = 200, std=5)
            >>> tsd.convolve(window)

        It is generally a good idea to visualize the kernel before applying any convolution.

        See the scipy documentation for the [gaussian window](https://docs.scipy.org/doc/scipy/reference/generated/scipy.signal.windows.gaussian.html)

        Parameters
        ----------
        std : Number
            Standard deviation in units of time
        windowsize : Number
            Size of the gaussian window in units of time.
        time_units : str, optional
            The time units in which std and windowsize are specified ('us', 'ms', 's' [default]).
        size_factor : int, optional
            How long should be the kernel size as a function of the standard deviation. Default is 100.
            Bypassed if windowsize is used.
        norm : bool, optional
            Whether to normalized the gaussian kernel or not. Default is `True`.

        Returns
        -------
        Tsd, TsdFrame, TsdTensor
            Time series convolved with a gaussian kernel

        """
        if not isinstance(std, (int, float)):
            raise IOError("std should be type int or float")
        if not isinstance(size_factor, int):
            raise IOError("size_factor should be of type int")
        if not isinstance(norm, bool):
            raise IOError("norm should be of type boolean")
        if not isinstance(time_units, str):
            raise IOError("time_units should be of type str")

        std = TsIndex.format_timestamps(np.array([std]), time_units)[0]
        std_size = int(self.rate * std)

        if windowsize is not None:
            if not isinstance(windowsize, Number):
                raise IOError("windowsize should be type int or float")
            windowsize = TsIndex.format_timestamps(np.array([windowsize]), time_units)[
                0
            ]
            M = int(self.rate * windowsize)
        else:
            M = std_size * size_factor

        if M % 2 == 0:
            M += 1

        window = signal.windows.gaussian(M=M, std=std_size)

        if norm:
            window = window / window.sum()

        return self.convolve(window)

    def decimate(self, down, order=8, filter_type="iir", ep=None):
        """
        Downsample the time series by an integer factor after an antialiasing filter.

        As default, applies an antialiasing Chebyshev type I filter and downsample.
        The filter is a low pass-filter, if ``filter_type`` is set to "fir",
        applies a 30 point filter with Hamming window.

        Parameters
        ----------
        down : int
            The down-sampling factor.
        order : int, optional
            The order of the filter. Default is 8.
        filter_type : literal, "iir" or "fir".
            The filter type. Default is "iir".
        ep: IntervalSet
            The epoch over which applying the decimate algorithm.

        Example
        -------
        .. plot::
            :include-source: True
            :caption: Downsample with decimate

            >>> import pynapple as nap
            >>> import numpy as np
            >>> import matplotlib.pyplot as plt
            >>> noisy_data = np.random.rand(100) + np.sin(np.linspace(0, 2 * np.pi, 100))
            >>> tsd = nap.Tsd(t=np.arange(100), d=noisy_data)
            >>> new_tsd = tsd.decimate(down=4)
            >>> plt.plot(tsd, color="k", label="original") #doctest: +ELLIPSIS
            [<matplotlib.lines.Line2D at ...
            >>> plt.plot(new_tsd, color="r", marker="o", label="decimate") #doctest: +ELLIPSIS
            [<matplotlib.lines.Line2D at ...
            >>> plt.plot(tsd[::4], color="g", marker="o", label="naive downsample") #doctest: +ELLIPSIS
            [<matplotlib.lines.Line2D at ...
            >>> plt.legend() #doctest: +ELLIPSIS
            <matplotlib.legend.Legend at ...
            >>> plt.show()

        """
        if not isinstance(down, int):
            raise IOError(
                "Invalid value for 'down': Parameter 'down' should be of type int."
            )
        if not isinstance(order, int) or order <= 0:
            raise IOError(
                "Invalid value for 'order': Parameter 'order' should be a positive int."
            )
        if filter_type not in ["fir", "iir"]:
            raise IOError("'filter_type' should be one of 'fir', 'iir'.")

        if ep is None:
            ep = self.time_support

        if not isinstance(ep, IntervalSet):
            raise IOError("ep should be an object of type IntervalSet")

        # apply scipy filter
        _, n_vals = _count(self.t, ep.start, ep.end, dtype=np.int32)
        deltas = np.ceil(n_vals / down).astype(int)
        tot_samples = np.sum(deltas)
        new_data = np.zeros((tot_samples, *self.d.shape[1:]))
        new_time = np.zeros(tot_samples)
        i_start = 0
        for e, d in zip(ep, deltas):
            slc = self.get_slice(start=e.start[0], end=e.end[0])
            # TODO: remove conversion when add jax backend is available
            new_data[i_start : i_start + d] = signal.decimate(
                np.asarray(self.d[slc]),
                down,
                n=order,
                ftype=filter_type,
                axis=0,
                zero_phase=True,
            )
            new_time[i_start : i_start + d] = self.t[slc][::down]
            i_start += d

        return _initialize_tsd_output(
            self, new_data, time_index=new_time, time_support=ep
        )

    def interpolate(self, ts, ep=None, left=None, right=None):
        """Wrapper of the numpy linear interpolation method. See [numpy interpolate](https://numpy.org/doc/stable/reference/generated/numpy.interp.html)
        for an explanation of the parameters.
        The argument ts should be Ts, Tsd, TsdFrame, TsdTensor to ensure interpolating from sorted timestamps in the right unit,

        Parameters
        ----------
        ts : Ts, Tsd, TsdFrame or TsdTensor
            The object holding the timestamps
        ep : IntervalSet, optional
            The epochs to use to interpolate. If None, the time support of Tsd is used.
        left : None, optional
            Value to return for ts < tsd[0], default is tsd[0].
        right : None, optional
            Value to return for ts > tsd[-1], default is tsd[-1].
        """
        if not isinstance(ts, _Base):
            raise IOError(
                "First argument should be an instance of Ts, Tsd, TsdFrame or TsdTensor"
            )

        if left is not None and not isinstance(left, Number):
            raise IOError("Argument left should be of type float or int")

        if right is not None and not isinstance(right, Number):
            raise IOError("Argument right should be of type float or int")

        if ep is None:
            ep = self.time_support
        else:
            if not isinstance(ep, IntervalSet):
                raise IOError("ep should be an object of type IntervalSet")

        new_t = ts.restrict(ep).index

        new_shape = (
            len(new_t) if self.values.ndim == 1 else (len(new_t),) + self.shape[1:]
        )
        new_d = np.full(new_shape, np.nan)

        start = 0
        for i in range(len(ep)):
            t = ts.get(ep[i, 0], ep[i, 1])
            tmp = self.get(ep[i, 0], ep[i, 1])

            if len(t) and len(tmp):
                if self.values.ndim == 1:
                    new_d[start : start + len(t)] = np.interp(
                        t.index.values,
                        tmp.index.values,
                        tmp.values,
                        left=left,
                        right=right,
                    )
                else:
                    interpolated_values = np.apply_along_axis(
                        lambda row: np.interp(
                            t.index.values,
                            tmp.index.values,
                            row,
                            left=left,
                            right=right,
                        ),
                        0,
                        tmp.values,
                    )
                    new_d[start : start + len(t), ...] = interpolated_values

            start += len(t)

        return _initialize_tsd_output(self, new_d, time_index=new_t, time_support=ep)

    def to_trial_tensor(self, ep, align="start", padding_value=np.nan):
        """
        Return trial-based tensor from an IntervalSet object. The shape of the tensor array is
        (shape of time series, number of trials, number of  time points)

        The `align` parameter controls how the time series are aligned. If `align="start"`, the time
        series are aligned to the start of each trial. If `align="end"`, the time series are aligned
        to the end of each trial.

        If trials have uneven durations, the returned array is padded. The parameter `padding_value`
        determine which value is used to pad the array. Default is NaN.

        Parameters
        ----------
        ep : IntervalSet
            Epochs holding the trials. Each interval can be of unequal size.
        align: str, optional
            How to align the time series ('start' [default], 'end')
        padding_value: Number, optional
            How to pad the array if unequal intervals. Default is np.nan.

        Returns
        -------
        numpy.ndarray

        Examples
        --------
        >>> import pynapple as nap
        >>> import numpy as np
        >>> tsdframe = nap.TsdFrame(t=np.arange(100), d=np.arange(200).reshape(2,100).T)
        >>> ep = nap.IntervalSet(start=np.arange(20, 100, 20), end=np.arange(20, 100, 20) + np.arange(2, 10, 2))
        >>> print(ep)
          index    start    end
              0       20     22
              1       40     44
              2       60     66
              3       80     88
        shape: (4, 2), time unit: sec.

        Create a trial-based tensor by slicing `tsdframe` for each interval of `ep`.

        >>> tensor = tsdframe.to_trial_tensor(ep)
        >>> tensor
        array([[[ 20.,  21.,  22.,  nan,  nan,  nan,  nan,  nan,  nan],
                [ 40.,  41.,  42.,  43.,  44.,  nan,  nan,  nan,  nan],
                [ 60.,  61.,  62.,  63.,  64.,  65.,  66.,  nan,  nan],
                [ 80.,  81.,  82.,  83.,  84.,  85.,  86.,  87.,  88.]],
               [[120., 121., 122.,  nan,  nan,  nan,  nan,  nan,  nan],
                [140., 141., 142., 143., 144.,  nan,  nan,  nan,  nan],
                [160., 161., 162., 163., 164., 165., 166.,  nan,  nan],
                [180., 181., 182., 183., 184., 185., 186., 187., 188.]]])
        """
        if not isinstance(ep, IntervalSet):
            raise RuntimeError("Argument ep should be of type IntervalSet")
        if align not in ["start", "end"]:
            raise RuntimeError("align should be 'start' or 'end'")

        slices = [self.get_slice(s, e) for s, e in ep.values]
        lengths = list(map(lambda sl: sl.stop - sl.start, slices))
        n_t = max(lengths)
        output = np.ones(shape=(len(ep), n_t, *self.shape[1:])) * padding_value
        if align == "start":
            for i, sl in enumerate(slices):
                output[i, 0 : lengths[i]] = self.values[sl]
        if align == "end":
            for i, sl in enumerate(slices):
                output[i, -lengths[i] :] = self.values[sl]

        if output.ndim > 2:
            output = np.moveaxis(output, source=[0, 1], destination=[-2, -1])

        return output


class TsdTensor(_BaseTsd):
    """
    Container for neurophysiological time series with more than 2 dimensions (for example movies).

    Attributes
    ----------
    rate : float
        Frequency of the time series (Hz) computed over the time support
    time_support : IntervalSet
        The time support of the time series

    Examples
    --------
    Initialize a TsdTensor:

    >>> import pynapple as nap
    >>> import numpy as np
    >>> t = np.arange(10)
    >>> d = np.random.randn(10, 2, 3)
    >>> tsdtensor = nap.TsdTensor(t=t, d=d)
    >>> tsdtensor
    Time (s)
    ----------  -------------------------------
    0           [[-1.493178 ... -1.281017] ...]
    1           [[0.230829 ... 0.437679] ...]
    2           [[-0.462031 ...  0.344506] ...]
    3           [[0.497019 ... 0.469494] ...]
    4           [[0.065921 ... 1.012917] ...]
    5           [[0.158534 ... 1.455523] ...]
    6           [[-2.567728 ...  0.61182 ] ...]
    7           [[0.940799 ... 0.109203] ...]
    8           [[2.340077 ... 0.21885 ] ...]
    9           [[-0.306175 ... -0.447414] ...]
    dtype: float64, shape: (10, 2, 3)

    Initialize a TsdTensor with `time_support`:

    >>> t = np.arange(10)
    >>> d = np.random.randn(10, 2, 3)
    >>> time_support = nap.IntervalSet(start=0, end=4)
    >>> tsdtensor = nap.TsdTensor(t=t, d=d, time_support=time_support)
    >>> tsdtensor
    Time (s)
    ----------  -------------------------------
    0           [[-1.493178 ... -1.281017] ...]
    1           [[0.230829 ... 0.437679] ...]
    2           [[-0.462031 ...  0.344506] ...]
    3           [[0.497019 ... 0.469494] ...]
    4           [[0.065921 ... 1.012917] ...]
    dtype: float64, shape: (5, 2, 3)

    """

    def __init__(
        self, t, d, time_units="s", time_support=None, load_array=True, **kwargs
    ):
        """
        TsdTensor initializer

        Parameters
        ----------
        t : numpy.ndarray
            the time index t
        d : numpy.ndarray
            The data
        time_units : str, optional
            The time units in which times are specified ('us', 'ms', 's' [default]).
        time_support : IntervalSet, optional
            The time support of the TsdFrame object
        load_array : bool, optional
            Whether the data should be converted to a numpy (or jax) array. Useful when passing a memory map object like zarr.
            Default is True. Does not apply if `d` is already a numpy array  or a numpy memory map.

        """
        super().__init__(t, d, time_units, time_support, load_array)

        if not self.values.ndim >= 3:
            raise RuntimeError(
                "Data should have more than 2 dimensions. If ndim < 3, use TsdFrame or Tsd object"
            )

        self.nap_class = self.__class__.__name__
        self._initialized = True

    def __repr__(self):
        headers = ["Time (s)", ""]
        bottom = "dtype: {}".format(self.dtype) + ", shape: {}".format(self.shape)

        max_rows = 2
        rows = _get_terminal_size()[1]
        max_rows = np.maximum(rows - 10, 2)

        if len(self):

            def create_str(array):
                if array.ndim == 1:
                    if len(array) > 2:
                        return np.array2string(
                            np.array([array[0], array[-1]]),
                            precision=6,
                            separator=" ... ",
                        )
                    else:
                        return np.array2string(array, precision=6, separator=", ")
                else:
                    return "[" + create_str(array[0]) + " ...]"

            _str_ = []
            if self.shape[0] > max_rows:
                n_rows = max_rows // 2
                for i, array in zip(self.index[0:n_rows], self.values[0:n_rows]):
                    _str_.append([i, create_str(array)])
                _str_.append(["...", ""])
                for i, array in zip(
                    self.index[-n_rows:],
                    self.values[self.values.shape[0] - n_rows : self.values.shape[0]],
                ):
                    _str_.append([i, create_str(array)])
            else:
                for i, array in zip(self.index, self.values):
                    _str_.append([i, create_str(array)])

            return tabulate(_str_, headers=headers, colalign=("left",)) + "\n" + bottom

        else:
            return tabulate([], headers=headers) + "\n" + bottom

    def __getitem__(self, key):
        if isinstance(key, Tsd):
            if not np.issubdtype(key.dtype, np.bool_):
                raise ValueError(
                    "When indexing with a Tsd, it must contain boolean values"
                )
            output = self.values[key.values]
            index = self.index[key.values]
        elif isinstance(key, tuple):
            if any(
                isinstance(k, Tsd) and not np.issubdtype(k.dtype, np.bool_) for k in key
            ):
                raise ValueError(
                    "When indexing with a Tsd, it must contain boolean values"
                )
            key = tuple(k.values if isinstance(k, Tsd) else k for k in key)
            output = self.values.__getitem__(key)
            index = self.index.__getitem__(key[0])
        else:
            output = self.values.__getitem__(key)
            index = self.index.__getitem__(key)

        if isinstance(index, Number):
            index = np.array([index])
        return _initialize_tsd_output(self, output, time_index=index)

    def save(self, filename):
        """
        Save TsdTensor object in npz format. The file will contain the timestamps, the
        data and the time support.

        The main purpose of this function is to save small/medium sized time series
        objects. For example, you extracted several channels from your recording and
        filtered them. You can save the filtered channels as a npz to avoid
        reprocessing it.

        You can load the object with `nap.load_file`. Keys are 't', 'd', 'start', 'end', 'type'
        and 'columns' for columns names.

        Parameters
        ----------
        filename : str
            The filename

        Examples
        --------
        >>> import pynapple as nap
        >>> import numpy as np
        >>> tsdtensor = nap.TsdTensor(t=np.array([0., 1.]), d = np.zeros((2,3,4)))
        >>> tsdtensor.save("my_path/my_tsdtensor.npz")

        To load you file, you can use the `nap.load_file` function :

        >>> tsdtensor = nap.load_file("my_path/my_tsdtensor.npz")

        Raises
        ------
        RuntimeError
            If filename is not str, path does not exist or filename is a directory.
        """
        filename = self._get_filename(filename)

        np.savez(
            filename,
            t=self.index.values,
            d=self.values,
            start=self.time_support.start,
            end=self.time_support.end,
            type=np.array([self.nap_class], dtype=np.str_),
        )

        return


class TsdFrame(_BaseTsd, _MetadataMixin):
    """
    Column-based container for neurophysiological time series.
    A pandas.DataFrame can be passed directly.

    Parameters
    ----------
    t : numpy.ndarray or pandas.DataFrame
        the time index t,  or a pandas.DataFrame (if d is None)
    d : numpy.ndarray
        The data
    time_units : str, optional
        The time units in which times are specified ('us', 'ms', 's' [default]).
    time_support : IntervalSet, optional
        The time support of the TsdFrame object
    columns : iterables
        Column names
    load_array : bool, optional
        Whether the data should be converted to a numpy (or jax) array. Useful when passing a memory map object like zarr.
        Default is True. Does not apply if `d` is already a numpy array or a numpy memory map.
    metadata: pd.DataFrame or dict, optional
        Metadata associated with data columns. Metadata names are pulled from DataFrame columns or dictionary keys.
        The length of the metadata should match the number of data columns.
        If a DataFrame is passed, the index should match the columns of the TsdFrame.

    Examples
    --------
    Initialize a TsdFrame:

    >>> import pynapple as nap
    >>> import numpy as np
    >>> t = np.arange(100)
    >>> d = np.ones((100, 3))
    >>> tsdframe = nap.TsdFrame(t=t, d=d)
    >>> tsdframe
    Time (s)    0    1    2
    ----------  ---  ---  ---
    0.0         1.0  1.0  1.0
    1.0         1.0  1.0  1.0
    2.0         1.0  1.0  1.0
    3.0         1.0  1.0  1.0
    4.0         1.0  1.0  1.0
    ...         ...  ...  ...
    95.0        1.0  1.0  1.0
    96.0        1.0  1.0  1.0
    97.0        1.0  1.0  1.0
    98.0        1.0  1.0  1.0
    99.0        1.0  1.0  1.0
    dtype: float64, shape: (100, 3)

    Initialize a TsdFrame with column names:

    >>> tsdframe = nap.TsdFrame(t=t, d=d, columns=['A', 'B', 'C'])
    >>> tsdframe
    Time (s)    A    B    C
    ----------  ---  ---  ---
    0.0         1.0  1.0  1.0
    1.0         1.0  1.0  1.0
    2.0         1.0  1.0  1.0
    3.0         1.0  1.0  1.0
    4.0         1.0  1.0  1.0
    ...         ...  ...  ...
    95.0        1.0  1.0  1.0
    96.0        1.0  1.0  1.0
    97.0        1.0  1.0  1.0
    98.0        1.0  1.0  1.0
    99.0        1.0  1.0  1.0
    dtype: float64, shape: (100, 3)

    Initialize a TsdFrame with metadata:

    >>> metadata = {"color": ["red", "blue", "green"], "depth": [1, 2, 3]}
    >>> tsdframe = nap.TsdFrame(t=t, d=d, columns=["A", "B", "C"], metadata=metadata)
    >>> tsdframe
    Time (s)    A         B         C
    ----------  --------  --------  --------
    0.0         1.0       1.0       1.0
    1.0         1.0       1.0       1.0
    2.0         1.0       1.0       1.0
    3.0         1.0       1.0       1.0
    4.0         1.0       1.0       1.0
    ...         ...       ...       ...
    95.0        1.0       1.0       1.0
    96.0        1.0       1.0       1.0
    97.0        1.0       1.0       1.0
    98.0        1.0       1.0       1.0
    99.0        1.0       1.0       1.0
    Metadata
    --------    --------  --------  --------
    color       red       blue      green
    depth       1         2         3
    <BLANKLINE>
    dtype: float64, shape: (100, 3)

    Initialize a TsdFrame with a pandas DataFrame:

    >>> import pandas as pd
    >>> data = pd.DataFrame(index=t, columns=["A", "B", "C"], data=d)
    >>> metadata = pd.DataFrame(
    ...    index=["A", "B", "C"],
    ...    columns=["color", "depth"],
    ...    data=[["red", 1], ["blue", 2], ["green", 3]],
    ... )
    >>> tsdframe = nap.TsdFrame(data, metadata=metadata)
    >>> tsdframe
    Time (s)    A         B         C
    ----------  --------  --------  --------
    0.0         1.0       1.0       1.0
    1.0         1.0       1.0       1.0
    2.0         1.0       1.0       1.0
    3.0         1.0       1.0       1.0
    4.0         1.0       1.0       1.0
    ...         ...       ...       ...
    95.0        1.0       1.0       1.0
    96.0        1.0       1.0       1.0
    97.0        1.0       1.0       1.0
    98.0        1.0       1.0       1.0
    99.0        1.0       1.0       1.0
    Metadata
    --------    --------  --------  --------
    color       red       blue      green
    depth       1         2         3
    <BLANKLINE>
    dtype: float64, shape: (100, 3)
    """

    columns: pd.Index
    """Data column names of the TsdFrame"""

    def __init__(
        self,
        t,
        d=None,
        time_units="s",
        time_support=None,
        columns=None,
        load_array=True,
        metadata=None,
    ):
        c = columns

        if isinstance(t, pd.DataFrame):
            d = t.values
            c = t.columns.values
            t = t.index.values
        else:
            assert d is not None, "Missing argument d when initializing TsdFrame"

        super().__init__(t, d, time_units, time_support, load_array)

        assert self.values.ndim <= 2, "Data should be 1 or 2 dimensional."

        if self.values.ndim == 1:
            self.values = np.expand_dims(self.values, 1)

        if c is None or len(c) != self.values.shape[1]:
            c = np.arange(self.values.shape[1], dtype="int")
        else:
            assert (
                len(c) == self.values.shape[1]
            ), "Number of columns should match the second dimension of d"

        self.columns = pd.Index(c)
        self.nap_class = self.__class__.__name__
        # initialize metadata for class attributes
        _MetadataMixin.__init__(self)
        # to test compatibility with pandas
        # self._metadata = pd.DataFrame(index=self.metadata_index)
        # get current list of attributes
        self._class_attributes = self.__dir__()
        self._class_attributes.append("_class_attributes")
        # set metadata
        self._initialized = True
        self.set_info(metadata)

    @property
    def loc(self):
        # add deprecation warning
        # warnings.warn(
        #     "'loc' will be deprecated in a future version. Use bracket indexing instead.",
        #     DeprecationWarning,
        # )
        return _TsdFrameSliceHelper(self)

    def __repr__(self):
        # Start by determining how many columns and rows.
        # This can be unique for each object
        cols, rows = _get_terminal_size()
        max_cols = np.maximum(cols // 100, 5)
        max_rows = np.maximum(rows - 10, 2)

        # Computing headers and bottom
        headers = ["Time (s)"] + [str(k) for k in self.columns]
        bottom = f"dtype: {self.dtype}, shape: {self.shape}"

        if self.shape[1] > max_cols:
            headers = headers[0 : max_cols + 1] + ["..."]

        table = {
            "Time (s)": np.round(self.index, 5),
            **{k: np.round(self.loc[k], 5) for k in self.columns[0:max_cols]},
        }
        if self.shape[1] > max_cols:
            table = {**table, "...": np.array(["..."] * len(self.index))}

        if len(self) > max_rows:
            n_rows = max_rows // 2
            table = {
                k: np.hstack((v[0:n_rows], ["..."], v[-n_rows:]), dtype=object)
                for k, v in table.items()
            }

        col_names = self._metadata.columns
        if len(col_names):
            if len(col_names) > 3:
                col_names = col_names[0:2]
                insert_str = ["..."]
            else:
                insert_str = []
            table["Time (s)"] = np.hstack(
                (table["Time (s)"], "Metadata", col_names, insert_str)
            )
            for k in self.columns[0:max_cols]:
                table[k] = np.hstack(
                    (
                        table[k],
                        "",
                        _convert_iter_to_str(
                            np.array(list(self._metadata.loc[k, col_names].values()))
                        ),
                        insert_str,
                    ),
                    dtype=object,
                )
            repr_str = tabulate(table, headers="keys", colalign=("left",)).split("\n")
            repr_str.insert(-len(col_names + insert_str), repr_str[1])
        else:
            repr_str = tabulate(table, headers="keys").split("\n")

        return ("\n").join(repr_str + [bottom])

    def __setattr__(self, name, value):
        # necessary setter to allow metadata to be set as an attribute
        if self._initialized:
            if name in self._class_attributes:
                raise AttributeError(
                    f"Cannot set attribute: '{name}' is a reserved attribute. Use 'set_info()' to set '{name}' as metadata."
                )
            else:
                _MetadataMixin.__setattr__(self, name, value)
        else:
            super().__setattr__(name, value)

    @add_or_convert_metadata
    def __getattr__(self, name):
        # TsdFrame needs a custom __getattr__ to override default inherited from BaseTsd

        # avoid infinite recursion when pickling due to
        # self._metadata.column having attributes '__reduce__', '__reduce_ex__'
        if name in ("__getstate__", "__setstate__", "__reduce__", "__reduce_ex__"):
            raise AttributeError(name)

        # try:
        #     metadata = self._metadata
        # except (AttributeError, RecursionError):
        #     metadata = {}  # pd.DataFrame(index=self.columns)
        metadata = self._metadata

        if name == "_metadata":
            return metadata
        elif name in metadata.keys():
            return _MetadataMixin.__getattr__(self, name)
        else:
            return super().__getattr__(name)

    def __setitem__(self, key, value):
        if isinstance(key, Tsd):
            try:
                assert np.issubdtype(key.dtype, np.bool_)
            except AssertionError:
                raise ValueError(
                    "When indexing with a Tsd, it must contain boolean values"
                )
            key = key.d
        try:
            if isinstance(key, str):
                if key in self.columns:
                    new_key = self.columns.get_indexer([key])
                    self.values.__setitem__(
                        (slice(None, None, None), new_key[0]), value
                    )
                else:
                    _MetadataMixin.__setitem__(self, key, value)
            elif hasattr(key, "__iter__") and all([isinstance(k, str) for k in key]):
                new_key = self.columns.get_indexer(key)
                self.values.__setitem__((slice(None, None, None), new_key), value)
            else:
                self.values.__setitem__(key, value)
        except IndexError:
            raise IndexError

    @add_or_convert_metadata
    def __getitem__(self, key, *args, **kwargs):
        if isinstance(key, tuple):
            key = tuple(k.values if hasattr(k, "values") else k for k in key)
        if isinstance(key, Tsd):
            try:
                assert np.issubdtype(key.dtype, np.bool_)
            except AssertionError:
                raise ValueError(
                    "When indexing with a Tsd, it must contain boolean values"
                )
            key = key.d
        elif isinstance(key, str):
            if key in self.columns:
                with warnings.catch_warnings():
                    # ignore deprecated warning for loc
                    warnings.simplefilter("ignore")
                    return self.loc[key]
            else:
                return _MetadataMixin.__getitem__(self, key)
        elif hasattr(key, "__iter__") and all([isinstance(k, str) for k in key]):
            if all(k in self.columns for k in key):
                with warnings.catch_warnings():
                    # ignore deprecated warning for loc
                    warnings.simplefilter("ignore")
                    return self.loc[key]
            else:
                return _MetadataMixin.__getitem__(self, key)
        else:
            output = self.values.__getitem__(key)
            columns = self.columns

            if isinstance(key, tuple):
                index = self.index.__getitem__(key[0])
                if len(key) == 2:
                    columns = self.columns.__getitem__(key[1])
            else:
                index = self.index.__getitem__(key)

            # if isinstance(index, Number):
            #     index = np.array([index])

            if all(is_array_like(a) for a in [index, output]):
                if isinstance(key, tuple):
                    if (
                        len(index) == 1
                        and output.ndim == 1
                        and not isinstance(key[1], (int, np.integer))
                    ):
                        output = output[None, :]
                    elif (
                        (output.ndim == 1)
                        and isinstance(key[1], (list, np.ndarray))
                        and (len(columns) == 1)
                    ):
                        # reshape output of single column if column key is a list or array
                        output = output[:, None]
                # if getting a row (1 dim implied)
                elif isinstance(key, Number):
                    output = output[None, :]

                kwargs["columns"] = columns
                kwargs["metadata"] = self._metadata.loc[columns]
                return _initialize_tsd_output(
                    self, output, time_index=index, kwargs=kwargs
                )
            else:
                return output

    def as_dataframe(self):
        """
        Convert the TsdFrame object to a pandas.DataFrame object.

        Returns
        -------
        out: pandas.DataFrame
            _
        """
        return pd.DataFrame(
            index=self.index.values, data=self.values, columns=self.columns
        )

    def as_units(self, units="s"):
        """
        Returns a DataFrame with time expressed in the desired unit.

        Parameters
        ----------
        units : str, optional
            ('us', 'ms', 's' [default])

        Returns
        -------
        pandas.DataFrame
            the series object with adjusted times
        """
        t = self.index.in_units(units)
        if units == "us":
            t = t.astype(np.int64)

        df = pd.DataFrame(index=t, data=self.values)
        df.index.name = "Time (" + str(units) + ")"
        df.columns = self.columns.copy()
        return df

    # @add_or_convert_metadata
    def save(self, filename):
        """
        Save TsdFrame object in npz format. The file will contain the timestamps, the
        data and the time support.

        The main purpose of this function is to save small/medium sized time series
        objects. For example, you extracted several channels from your recording and
        filtered them. You can save the filtered channels as a npz to avoid
        reprocessing it.

        You can load the object with `nap.load_file`. Keys are 't', 'd', 'start', 'end', 'type'
        and 'columns' for columns names.

        Parameters
        ----------
        filename : str
            The filename

        Examples
        --------
        >>> import pynapple as nap
        >>> import numpy as np
        >>> tsdframe = nap.TsdFrame(t=np.array([0., 1.]), d = np.array([[2, 3],[4,5]]), columns=['a', 'b'])
        >>> tsdframe.save("my_path/my_tsdframe.npz")

        To load you file, you can use the `nap.load_file` function :

        >>> tsdframe = nap.load_file("my_path/my_tsdframe.npz")
        >>> tsdframe
                  a  b
        Time (s)
        0.0       2  3
        1.0       4  5


        Raises
        ------
        RuntimeError
            If filename is not str, path does not exist or filename is a directory.
        """
        filename = self._get_filename(filename)

        cols_name = self.columns
        if cols_name.dtype == np.dtype("O"):
            cols_name = cols_name.astype(str)

        np.savez(
            filename,
            t=self.index.values,
            d=self.values[:],
            start=self.time_support.start,
            end=self.time_support.end,
            columns=cols_name,
            type=np.array(["TsdFrame"], dtype=np.str_),
            _metadata=dict(self._metadata),  # save metadata as dictionary
        )

        return

    @add_meta_docstring("set_info")
    def set_info(self, metadata=None, **kwargs):
        """
        Examples
        --------
        >>> import pynapple as nap
        >>> import numpy as np
        >>> tsdframe = nap.TsdFrame(t=np.arange(5), d=np.ones((5, 3)), columns=["a", "b", "c"])

        To add metadata with a pandas.DataFrame:

        >>> import pandas as pd
        >>> metadata = pd.DataFrame(index=tsdframe.columns, data=["red", "blue", "green"], columns=["color"])
        >>> tsdframe.set_info(metadata)
        >>> tsdframe
        Time (s)    a         b         c
        ----------  --------  --------  --------
        0.0         1.0       1.0       1.0
        1.0         1.0       1.0       1.0
        2.0         1.0       1.0       1.0
        3.0         1.0       1.0       1.0
        4.0         1.0       1.0       1.0
        Metadata
        --------    --------  --------  --------
        color       red       blue      green
        <BLANKLINE>
        dtype: float64, shape: (5, 3)

        To add metadata with a dictionary:

        >>> metadata = {"xpos": [10, 20, 30]}
        >>> tsdframe.set_info(metadata)
        >>> tsdframe
        Time (s)    a         b         c
        ----------  --------  --------  --------
        0.0         1.0       1.0       1.0
        1.0         1.0       1.0       1.0
        2.0         1.0       1.0       1.0
        3.0         1.0       1.0       1.0
        4.0         1.0       1.0       1.0
        Metadata
        --------    --------  --------  --------
        color       red       blue      green
        xpos        10        20        30
        <BLANKLINE>
        dtype: float64, shape: (5, 3)

        To add metadata with a keyword arument (pd.Series, numpy.ndarray, list or tuple):

        >>> ypos = pd.Series(index=tsdframe.columns, data = [10, 10, 10])
        >>> tsdframe.set_info(ypos=ypos)
        >>> tsdframe
        Time (s)    a         b         c
        ----------  --------  --------  --------
        0.0         1.0       1.0       1.0
        1.0         1.0       1.0       1.0
        2.0         1.0       1.0       1.0
        3.0         1.0       1.0       1.0
        4.0         1.0       1.0       1.0
        Metadata
        --------    --------  --------  --------
        color       red       blue      green
        xpos        10        20        30
        ypos        10        10        10
        <BLANKLINE>
        dtype: float64, shape: (5, 3)

        To add metadata as an attribute:

        >>> tsdframe.label = ["a", "b", "c"]
        >>> tsdframe
        Time (s)    a         b         c
        ----------  --------  --------  --------
        0.0         1.0       1.0       1.0
        1.0         1.0       1.0       1.0
        2.0         1.0       1.0       1.0
        3.0         1.0       1.0       1.0
        4.0         1.0       1.0       1.0
        Metadata
        --------    --------  --------  --------
        color       red       blue      green
        xpos        10        20        30
        ypos        10        10        10
        label       a         b         c
        <BLANKLINE>
        dtype: float64, shape: (5, 3)

        To add metadata as a key:

        >>> tsdframe["region"] = ["M1", "M1", "M2"]
        >>> tsdframe
        Time (s)    a         b         c
        ----------  --------  --------  --------
        0.0         1.0       1.0       1.0
        1.0         1.0       1.0       1.0
        2.0         1.0       1.0       1.0
        3.0         1.0       1.0       1.0
        4.0         1.0       1.0       1.0
        Metadata
        --------    --------  --------  --------
        color       red       blue      green
        xpos        10        20        30
        ypos        10        10        10
        label       a         b         c
        region      M1        M1        M2
        <BLANKLINE>
        dtype: float64, shape: (5, 3)

        Metadata can be overwritten:

        >>> tsdframe.set_info(label=["x", "y", "z"])
        >>> tsdframe
        Time (s)    a         b         c
        ----------  --------  --------  --------
        0.0         1.0       1.0       1.0
        1.0         1.0       1.0       1.0
        2.0         1.0       1.0       1.0
        3.0         1.0       1.0       1.0
        4.0         1.0       1.0       1.0
        Metadata
        --------    --------  --------  --------
        color       red       blue      green
        xpos        10        20        30
        ypos        10        10        10
        label       x         y         z
        region      M1        M1        M2
        <BLANKLINE>
        dtype: float64, shape: (5, 3)
        """
        _MetadataMixin.set_info(self, metadata, **kwargs)

    @add_meta_docstring("get_info")
    def get_info(self, key):
        """
        Examples
        --------
        >>> import pynapple as nap
        >>> import numpy as np
        >>> metadata = {"l1": [1, 2, 3], "l2": ["x", "x", "y"]}
        >>> tsdframe = nap.TsdFrame(t=np.arange(5), d=np.ones((5, 3)), metadata=metadata)
        >>> print(tsdframe)
        Time (s)    0    1    2
        ----------  ---  ---  ---
        0.0         1.0  1.0  1.0
        1.0         1.0  1.0  1.0
        2.0         1.0  1.0  1.0
        3.0         1.0  1.0  1.0
        4.0         1.0  1.0  1.0
        Metadata
        ----------  ---  ---  ---
        l1          1    2    3
        l2          x    x    y
        dtype: float64, shape: (5, 3)

        To access a single metadata row (transposed to column):

        >>> tsdframe.get_info("l1")
        array([1, 2, 3])

        To access multiple metadata rows (transposed to columns):

        >>> tsdframe.get_info(["l1", "l2"])
             l1    l2
        0    1     x
        1    2     x
        2    3     y

        To access metadata as an attribute:

        >>> tsdframe.l1
        array([1, 2, 3])

        To access metadata as a key:

        >>> tsdframe["l1"]
        array([1, 2, 3])

        Multiple metadata columns can be accessed as keys:

        >>> tsdframe[["l1", "l2"]]
             l1    l2
        0    1     x
        1    2     x
        2    3     y
        """
        return _MetadataMixin.get_info(self, key)

    @add_meta_docstring("drop_info")
    def drop_info(self, key):
        """
        Examples
        --------
        >>> import pynapple as nap
        >>> import numpy as np
        >>> metadata = {"l1": [1, 2, 3], "l2": ["x", "x", "y"], "l3": [4, 5, 6]}
        >>> tsdframe = nap.TsdFrame(t=np.arange(5), d=np.ones((5, 3)), metadata=metadata)
        >>> print(tsdframe)
        Time (s)    0    1    2
        ----------  ---  ---  ---
        0.0         1.0  1.0  1.0
        1.0         1.0  1.0  1.0
        2.0         1.0  1.0  1.0
        3.0         1.0  1.0  1.0
        4.0         1.0  1.0  1.0
        Metadata
        ----------  ---  ---  ---
        l1          1    2    3
        l2          x    x    y
        l3          4    5    6
        dtype: float64, shape: (5, 3)

        To drop a single metadata row:

        >>> tsdframe.drop_info("l1")
        >>> tsdframe
        Time (s)    0    1    2
        ----------  ---  ---  ---
        0.0         1.0  1.0  1.0
        1.0         1.0  1.0  1.0
        2.0         1.0  1.0  1.0
        3.0         1.0  1.0  1.0
        4.0         1.0  1.0  1.0
        Metadata
        ----------  ---  ---  ---
        l2          x    x    y
        l3          4    5    6
        dtype: float64, shape: (5, 3)

        To drop multiple metadata rows:

        >>> tsdframe.drop_info(["l2", "l3"])
        >>> tsdframe
          Time (s)    0    1    2
        ----------  ---  ---  ---
                 0    1    1    1
                 1    1    1    1
                 2    1    1    1
                 3    1    1    1
                 4    1    1    1
        dtype: float64, shape: (5, 3)
        """
        return _MetadataMixin.drop_info(self, key)

    @add_or_convert_metadata
    @add_meta_docstring("groupby")
    def groupby(self, by, get_group=None):
        """
        Examples
        --------
        >>> import pynapple as nap
        >>> import numpy as np
        >>> metadata = {"l1": [1, 2, 2], "l2": ["x", "x", "y"]}
        >>> tsdframe = nap.TsdFrame(t=np.arange(5), d=np.ones((5, 3)), metadata=metadata)
        >>> print(tsdframe)
        Time (s)    0         1         2
        ----------  --------  --------  --------
        0.0         1.0       1.0       1.0
        1.0         1.0       1.0       1.0
        2.0         1.0       1.0       1.0
        3.0         1.0       1.0       1.0
        4.0         1.0       1.0       1.0
        Metadata
        --------    --------  --------  --------
        l1          1         2         2
        l2          x         x         y
        <BLANKLINE>
        dtype: float64, shape: (5, 3)

        Grouping by a single row:

        >>> tsdframe.groupby("l2")
        {'x': [0, 1], 'y': [2]}

        Grouping by multiple rows:

        >>> tsdframe.groupby(["l1","l2"])
        {(1, 'x'): [0], (2, 'x'): [1], (2, 'y'): [2]}

        Filtering to a specific group using the output dictionary:

        >>> groups = tsdframe.groupby("l2")
        >>> tsdframe[:,groups["x"]]
        Time (s)    0         1
        ----------  --------  --------
        0.0         1.0       1.0
        1.0         1.0       1.0
        2.0         1.0       1.0
        3.0         1.0       1.0
        4.0         1.0       1.0
        Metadata
        --------    --------  --------
        l1          1         2
        l2          x         x
        <BLANKLINE>
        dtype: float64, shape: (5, 2)

        Filtering to a specific group using the get_group argument:

        >>> tsdframe.groupby("l2", get_group="x")
        Time (s)    0         1
        ----------  --------  --------
        0.0         1.0       1.0
        1.0         1.0       1.0
        2.0         1.0       1.0
        3.0         1.0       1.0
        4.0         1.0       1.0
        Metadata
        --------    --------  --------
        l1          1         2
        l2          x         x
        <BLANKLINE>
        dtype: float64, shape: (5, 2)
        """
        return _MetadataMixin.groupby(self, by, get_group)

    @add_meta_docstring("groupby_apply")
    def groupby_apply(self, by, func, input_key=None, **func_kwargs):
        """
        Examples
        --------
        >>> import pynapple as nap
        >>> import numpy as np
        >>> metadata = {"l1": [1, 2, 2], "l2": ["x", "x", "y"]}
        >>> tsdframe = nap.TsdFrame(t=np.arange(5), d=np.ones((5, 3)), metadata=metadata)
        >>> print(tsdframe)
        Time (s)    0         1         2
        ----------  --------  --------  --------
        0.0         1.0       1.0       1.0
        1.0         1.0       1.0       1.0
        2.0         1.0       1.0       1.0
        3.0         1.0       1.0       1.0
        4.0         1.0       1.0       1.0
        Metadata
        --------    --------  --------  --------
        l1          1         2         2
        l2          x         x         y
        <BLANKLINE>
        dtype: float64, shape: (5, 3)

        Apply a numpy function:

        >>> tsdframe.groupby_apply("l1", np.sum)
        {1: 5.0, 2: 10.0}

        Apply a custom function:

        >>> tsdframe.groupby_apply("l1", lambda x: x.shape)
        {1: (5, 1), 2: (5, 2)}

        Apply a function with additional arguments:

        >>> tsdframe.groupby_apply("l1", np.sum, axis=0)
        {1: array([5.]), 2: array([5., 5.])}
        """
        return _MetadataMixin.groupby_apply(self, by, func, input_key, **func_kwargs)


class Tsd(_BaseTsd):
    """
    1-dimensional container for neurophysiological time series.

    Tsd provides standardized time representation, plus various functions for manipulating times series.

    Attributes
    ----------
    rate : float
        Frequency of the time series (Hz) computed over the time support
    time_support : IntervalSet
        The time support of the time series

    Examples
    --------
    Initialize a Tsd:

    >>> import pynapple as nap
    >>> import numpy as np
    >>> t = np.arange(100)
    >>> d = np.ones(100)
    >>> tsd = nap.Tsd(t=t, d=d)
    >>> tsd
    Time (s)
    ----------  --
    0.0          1
    1.0          1
    2.0          1
    3.0          1
    4.0          1
    5.0          1
    6.0          1
    ...
    93.0         1
    94.0         1
    95.0         1
    96.0         1
    97.0         1
    98.0         1
    99.0         1
    dtype: float64, shape: (100,)

    Initialize a Tsd with `time_support`:

    >>> t = np.arange(100)
    >>> d = np.ones(100)
    >>> time_support = nap.IntervalSet(start=0.5, end=8)
    >>> tsd = nap.Tsd(t=t, d=d, time_support=time_support)
    >>> tsd
    Time (s)
    ----------  --
    1            1
    2            1
    3            1
    4            1
    5            1
    6            1
    7            1
    8            1
    dtype: float64, shape: (8,)

    """

    def __init__(
        self, t, d=None, time_units="s", time_support=None, load_array=True, **kwargs
    ):
        """
        Tsd Initializer.

        Parameters
        ----------
        t : numpy.ndarray or pandas.Series
            An object transformable in a time series, or a pandas.Series equivalent (if d is None)
        d : numpy.ndarray, optional
            The data of the time series
        time_units : str, optional
            The time units in which times are specified ('us', 'ms', 's' [default])
        time_support : IntervalSet, optional
            The time support of the tsd object
        load_array : bool, optional
            Whether the data should be converted to a numpy (or jax) array. Useful when passing a memory map object like zarr.
            Default is True. Does not apply if `d` is already a numpy array or a numpy memory map.
        """
        if isinstance(t, pd.Series):
            d = t.values
            t = t.index.values
        else:
            assert d is not None, "Missing argument d when initializing Tsd"

        super().__init__(t, d, time_units, time_support, load_array)

        assert self.values.ndim == 1, "Data should be 1 dimensional"

        self.nap_class = self.__class__.__name__
        self._initialized = True

    def __repr__(self):
        headers = ["Time (s)", ""]
        bottom = "dtype: {}".format(self.dtype) + ", shape: {}".format(self.shape)

        max_rows = 2
        rows = _get_terminal_size()[1]
        max_rows = np.maximum(rows - 10, 2)

        with warnings.catch_warnings():
            warnings.simplefilter("ignore")
            if len(self):
                if len(self) > max_rows:
                    n_rows = max_rows // 2
                    table = []
                    for i, v in zip(self.index[0:n_rows], self.values[0:n_rows]):
                        table.append([i, v])
                    table.append(["..."])
                    for i, v in zip(
                        self.index[-n_rows:],
                        self.values[
                            self.values.shape[0] - n_rows : self.values.shape[0]
                        ],
                    ):
                        table.append([i, v])

                    return (
                        tabulate(table, headers=headers, colalign=("left",))
                        + "\n"
                        + bottom
                    )
                else:
                    return (
                        tabulate(
                            np.vstack((self.index, self.values)).T,
                            headers=headers,
                            colalign=("left",),
                        )
                        + "\n"
                        + bottom
                    )
            else:
                return tabulate([], headers=headers) + "\n" + bottom

    def __setitem__(self, key, value):
        if isinstance(key, Tsd):
            try:
                assert np.issubdtype(key.dtype, np.bool_)
            except AssertionError:
                raise ValueError(
                    "When indexing with a Tsd, it must contain boolean values"
                )
            key = key.d

        try:
            if isinstance(key, str):
                new_key = self.columns.get_indexer([key])
                self.values.__setitem__((slice(None, None, None), new_key[0]), value)
            elif hasattr(key, "__iter__") and all([isinstance(k, str) for k in key]):
                new_key = self.columns.get_indexer(key)
                self.values.__setitem__((slice(None, None, None), new_key), value)
            else:
                self.values.__setitem__(key, value)
        except IndexError:
            raise IndexError

    def __getitem__(self, key, *args, **kwargs):
        if isinstance(key, Tsd):
            try:
                assert np.issubdtype(key.dtype, np.bool_)
            except AssertionError:
                raise ValueError(
                    "When indexing with a Tsd, it must contain boolean values"
                )
            key = key.d

        output = self.values.__getitem__(key)

        if isinstance(key, tuple):
            index = self.index.__getitem__(key[0])
        elif isinstance(key, Number):
            index = np.array([key])
        else:
            index = self.index.__getitem__(key)
        return _initialize_tsd_output(self, output, time_index=index, kwargs=kwargs)

    def as_series(self):
        """
        Convert the Ts/Tsd object to a pandas.Series object.

        Returns
        -------
        out: pandas.Series
            _
        """
        return pd.Series(
            index=self.index.values, data=self.values, copy=True, dtype="float64"
        )

    def as_units(self, units="s"):
        """
        Returns a pandas Series with time expressed in the desired unit.

        Parameters
        ----------
        units : str, optional
            ('us', 'ms', 's' [default])

        Returns
        -------
        pandas.Series
            the series object with adjusted times
        """
        ss = self.as_series()
        t = self.index.in_units(units)
        if units == "us":
            t = t.astype(np.int64)
        ss.index = t
        ss.index.name = "Time (" + str(units) + ")"
        return ss

    def threshold(self, thr, method="above"):
        """
        Apply a threshold function to the tsd to return a new tsd
        with the time support being the epochs above/below/>=/<= the threshold

        Parameters
        ----------
        thr : float
            The threshold value
        method : str, optional
            The threshold method ("above"[default], "below", "aboveequal", "belowequal")

        Returns
        -------
        out: Tsd
            All the time points below/ above/greater than equal to/less than equal to the threshold

        Raises
        ------
        ValueError
            Raise an error if method is unknown.
        RuntimeError
            Raise an error if thr is too high/low and no epochs is found.

        Examples
        --------
        This example finds all epoch above 0.5 within the tsd object.

        >>> import pynapple as nap
        >>> tsd = nap.Tsd(t=np.arange(100), d=np.random.rand(100))
        >>> newtsd = tsd.threshold(0.5)

        The epochs with the times above/below the threshold can be accessed through the time support:

        >>> tsd = nap.Tsd(t=np.arange(100), d=np.arange(100), time_units='s')
        >>> tsd.threshold(50).time_support
        >>>    start   end
        >>> 0   50.5  99.0

        """
        if method not in ["above", "below", "aboveequal", "belowequal"]:
            raise ValueError(
                "Method {} for thresholding is not accepted.".format(method)
            )

        time_array = self.index.values
        data_array = self.values
        starts = self.time_support.start
        ends = self.time_support.end

        t, d, ns, ne = _threshold(time_array, data_array, starts, ends, thr, method)
        time_support = IntervalSet(start=ns, end=ne)
        return Tsd(t=t, d=d, time_support=time_support)

    def to_tsgroup(self):
        """
        Convert Tsd to a TsGroup by grouping timestamps with the same values.
        By default, the values are converted to integers.

        Examples
        --------
        >>> import pynapple as nap
        >>> import numpy as np
        >>> tsd = nap.Tsd(t = np.array([0, 1, 2, 3]), d = np.array([0, 2, 0, 1]))
        Time (s)
        0.0    0
        1.0    2
        2.0    0
        3.0    1
        dtype: int64

        >>> tsd.to_tsgroup()
        Index    rate
        -------  ------
            0    0.67
            1    0.33
            2    0.33

        The reverse operation can be done with the TsGroup.to_tsd function :

        >>> tsgroup.to_tsd()
        Time (s)
        0.0    0.0
        1.0    2.0
        2.0    0.0
        3.0    1.0
        dtype: float64

        Returns
        -------
        TsGroup
            Grouped timestamps


        """
        ts_group = importlib.import_module(".ts_group", "pynapple.core")
        t = self.index.values
        d = self.values.astype("int")
        idx = np.unique(d)

        group = {}
        for k in idx:
            group[k] = Ts(t=t[d == k], time_support=self.time_support)

        return ts_group.TsGroup(
            group, time_support=self.time_support, bypass_check=True
        )

    def save(self, filename):
        """
        Save Tsd object in npz format. The file will contain the timestamps, the
        data and the time support.

        The main purpose of this function is to save small/medium sized time series
        objects. For example, you extracted one channel from your recording and
        filtered it. You can save the filtered channel as a npz to avoid
        reprocessing it.

        You can load the object with `nap.load_file`. Keys are 't', 'd', 'start', 'end' and 'type'.
        See the example below.

        Parameters
        ----------
        filename : str
            The filename

        Examples
        --------
        >>> import pynapple as nap
        >>> import numpy as np
        >>> tsd = nap.Tsd(t=np.array([0., 1.]), d = np.array([2, 3]))
        >>> tsd.save("my_path/my_tsd.npz")

        To load you file, you can use the `nap.load_file` function :

        >>> tsd = nap.load_file("my_path/my_tsd.npz")
        >>> tsd
        Time (s)
        0.0    2
        1.0    3
        dtype: int64

        Raises
        ------
        RuntimeError
            If filename is not str, path does not exist or filename is a directory.
        """
        filename = self._get_filename(filename)
        np.savez(
            filename,
            t=self.index.values,
            d=self.values,
            start=self.time_support.start,
            end=self.time_support.end,
            type=np.array([self.nap_class], dtype=np.str_),
        )

        return


class Ts(_Base):
    """
    Timestamps only object for a time series with only time index.

    Attributes
    ----------
    rate : float
        Frequency of the time series (Hz) computed over the time support
    time_support : IntervalSet
        The time support of the time series
    """

    def __init__(self, t, time_units="s", time_support=None):
        """
        Ts Initializer

        Parameters
        ----------
        t : numpy.ndarray or pandas.Series
            An object transformable in timestamps, or a pandas.Series equivalent (if d is None)
        time_units : str, optional
            The time units in which times are specified ('us', 'ms', 's' [default])
        time_support : IntervalSet, optional
            The time support of the Ts object
        """
        super().__init__(t, time_units, time_support)

        if isinstance(time_support, IntervalSet) and len(self.index):
            starts = time_support.start
            ends = time_support.end
            idx = _restrict(self.index.values, starts, ends)
            self.index = TsIndex(self.index.values[idx])
            self.rate = self.index.shape[0] / np.sum(
                time_support.values[:, 1] - time_support.values[:, 0]
            )

        self.nap_class = self.__class__.__name__
        self._initialized = True

    def _define_instance(self, time_index, time_support, values=None, **kwargs):
        """
        Define a new class instance.

        Optional parameters for initialization are either passed to the function or are grabbed from self.
        """
        if values is None:
            return self.__class__(t=time_index, time_support=time_support)
        else:
            return _initialize_tsd_output(
                self,
                values,
                time_index=time_index,
                time_support=time_support,
                kwargs=kwargs,
            )

    def __repr__(self):
        upper = "Time (s)"
        rows = _get_terminal_size()[1]
        max_rows = np.maximum(rows - 10, 2)

        if len(self) > max_rows:
            n_rows = max_rows // 2
            _str_ = "\n".join(
                [str(i) for i in self.index[0:n_rows]]
                + ["..."]
                + [str(i) for i in self.index[-n_rows:]]
            )
        else:
            _str_ = "\n".join([str(i) for i in self.index])

        bottom = "shape: {}".format(len(self.index))
        return "\n".join((upper, _str_, bottom))

    def __getitem__(self, key):
        if isinstance(key, tuple):
            index = self.index.__getitem__(key[0])
        else:
            index = self.index.__getitem__(key)

        if isinstance(index, Number):
            index = np.array([index])

        return Ts(t=index, time_support=self.time_support)

    def as_series(self):
        """
        Convert the Ts/Tsd object to a pandas.Series object.

        Returns
        -------
        out: pandas.Series
            _
        """
        return pd.Series(index=self.index.values, dtype="object")

    def as_units(self, units="s"):
        """
        Returns a pandas Series with time expressed in the desired unit.

        Parameters
        ----------
        units : str, optional
            ('us', 'ms', 's' [default])

        Returns
        -------
        pandas.Series
            the series object with adjusted times
        """
        t = self.index.in_units(units)
        if units == "us":
            t = t.astype(np.int64)
        ss = pd.Series(index=t, dtype="object")
        ss.index.name = "Time (" + str(units) + ")"
        return ss

    def fillna(self, value):
        """
        Similar to pandas fillna function.

        Parameters
        ----------
        value : Number
            Value for filling

        Returns
        -------
        Tsd


        """
        assert isinstance(value, Number), "Only a scalar can be passed to fillna"
        d = np.empty(len(self))
        d.fill(value)
        return Tsd(t=self.index, d=d, time_support=self.time_support)

    def save(self, filename):
        """
        Save Ts object in npz format. The file will contain the timestamps and
        the time support.

        The main purpose of this function is to save small/medium sized timestamps
        object.

        You can load the object with `nap.load_file`. Keys are 't', 'start' and 'end' and 'type'.
        See the example below.

        Parameters
        ----------
        filename : str
            The filename

        Examples
        --------
        >>> import pynapple as nap
        >>> import numpy as np
        >>> ts = nap.Ts(t=np.array([0., 1., 1.5]))
        >>> ts.save("my_path/my_ts.npz")

        To load you file, you can use the `nap.load_file` function :

        >>> ts = nap.load_file("my_path/my_ts.npz")
        >>> ts
        Time (s)
        0.0
        1.0
        1.5

        Raises
        ------
        RuntimeError
            If filename is not str, path does not exist or filename is a directory.
        """
        filename = self._get_filename(filename)

        np.savez(
            filename,
            t=self.index.values,
            start=self.time_support.start,
            end=self.time_support.end,
            type=np.array(["Ts"], dtype=np.str_),
        )

        return

    def trial_count(
        self, ep, bin_size, align="start", padding_value=np.nan, time_unit="s"
    ):
        """
        Return trial-based count tensor from an IntervalSet object. The shape of the tensor array is
        (number of trials, number of time bins).

        The `bin_size` parameter determines the number of time bins.

        The `align` parameter controls how the time series are aligned. If `align="start"`, the time
        series are aligned to the start of each trial. If `align="end"`, the time series are aligned
        to the end of each trial.

        If trials have uneven durations, the returned array is padded. The parameter `padding_value`
        determines which value is used to pad the array. Default is NaN.

        Parameters
        ----------
        ep : IntervalSet
            Epochs holding the trials. Each interval can be of unequal size.
        bin_size : Number
            The size of the time bins.
        align: str, optional
            How to align the time series ('start' [default], 'end')
        padding_value: Number, optional
            How to pad the array if unequal intervals. Default is np.nan.
        time_unit : str, optional
            Time units of the bin_size parameter ('s' [default], 'ms', 'us').

        Returns
        -------
        numpy.ndarray

        Raises
        ------
        RuntimeError
            If `time_unit` not in ["s", "ms", "us"]
        """
        if not isinstance(ep, IntervalSet):
            raise RuntimeError("Argument ep should be of type IntervalSet")
        if time_unit not in ["s", "ms", "us"]:
            raise RuntimeError("time_unit should be 's', 'ms' or 'us'")
        if align not in ["start", "end"]:
            raise RuntimeError("align should be 'start' or 'end'")
        if not isinstance(bin_size, Number):
            raise RuntimeError("bin_size should be of type int or float")

        # Determine size of tensor
        bin_size = float(TsIndex.format_timestamps(np.array([bin_size]), time_unit)[0])
        n_t = int(np.max(np.ceil((ep.end + bin_size - ep.start) / bin_size)))
        count = self.count(bin_size=bin_size, ep=ep)

        output = np.ones(shape=(len(ep), n_t)) * padding_value
        n_ep = np.zeros(len(ep), dtype="int")  # To trim to the minimum length

        if align == "start":
            for i in range(len(ep)):
                tmp = count.get(ep.start[i], ep.end[i]).values
                n_ep[i] = tmp.shape[0]
                output[i, 0 : tmp.shape[0]] = np.transpose(tmp)
            output = output[:, 0 : np.max(n_ep)]

        if align == "end":
            for i in range(len(ep)):
                tmp = count.get(ep.start[i], ep.end[i]).values
                n_ep[i] = tmp.shape[0]
                output[i, -tmp.shape[0] :] = np.transpose(tmp)
            output = output[:, -np.max(n_ep) :]

        return output<|MERGE_RESOLUTION|>--- conflicted
+++ resolved
@@ -29,10 +29,7 @@
 from ._core_functions import (
     _bin_average,
     _convolve,
-<<<<<<< HEAD
-=======
     _count,
->>>>>>> c1ee95ca
     _dropna,
     _restrict,
     _threshold,
