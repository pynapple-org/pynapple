--- conflicted
+++ resolved
@@ -1104,9 +1104,6 @@
             raise IndexError
 
     def __getitem__(self, key, *args, **kwargs):
-<<<<<<< HEAD
-        if (
-=======
         if isinstance(key, Tsd):
             try:
                 assert np.issubdtype(key.dtype, np.bool_)
@@ -1115,10 +1112,7 @@
                     "When indexing with a Tsd, it must contain boolean values"
                 )
             key = key.d
-        elif isinstance(key, str) and (key in self.metadata_columns):
-            return _MetadataMixin.__getitem__(self, key)
         elif (
->>>>>>> 93b9cd3a
             isinstance(key, str)
             or hasattr(key, "__iter__")
             and all([isinstance(k, str) for k in key])
