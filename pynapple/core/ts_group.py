--- conflicted
+++ resolved
@@ -1720,15 +1720,12 @@
         ... }
         >>> metadata = {"l1": [1, 2, 2], "l2": ["x", "x", "y"]}
         >>> tsgroup = nap.TsGroup(tmp,metadata=metadata)
-<<<<<<< HEAD
-=======
         >>> print(tsgroup)
           Index     rate    l1  l2
         -------  -------  ----  ----
               0  1.00629     1  x
               1  2.01258     2  x
               2  4.02516     2  y
->>>>>>> dd275b29
 
         Grouping by a single column:
 
@@ -1759,12 +1756,8 @@
         """
         return _MetadataMixin.groupby(self, by, get_group)
 
-<<<<<<< HEAD
-    def groupby_apply(self, by, func, grouped_arg=None, **func_kwargs):
-=======
     @add_meta_docstring("groupby_apply")
     def groupby_apply(self, by, func, input_key=None, **func_kwargs):
->>>>>>> dd275b29
         """
         Examples
         --------
@@ -1776,29 +1769,17 @@
         ... }
         >>> metadata = {"l1": [1, 2, 2], "l2": ["x", "x", "y"]}
         >>> tsgroup = nap.TsGroup(tmp,metadata=metadata)
-<<<<<<< HEAD
-
-        Apply a numpy function:
-
-        >>> tsgroup.groupby_apply("l2", np.mean)
-        {'x': 1.5, 'y': 3.0}
-=======
         >>> print(tsgroup)
           Index     rate    l1  l2
         -------  -------  ----  ----
               0  1.00629     1  x
               1  2.01258     2  x
               2  4.02516     2  y
->>>>>>> dd275b29
 
         Apply a custom function:
 
         >>> tsgroup.groupby_apply("l2", lambda x: x.to_tsd().shape[0])
-<<<<<<< HEAD
-        {'x': 120, 'y': 200}
-=======
         {'x': 120, 'y': 160}
->>>>>>> dd275b29
 
         Apply a function with additional arguments:
 
@@ -1808,16 +1789,6 @@
         ...     time_support=nap.IntervalSet(np.array([[0, 5], [10, 12], [20, 33]])),
         ... )
         >>> tsgroup.groupby_apply("l2", nap.compute_1d_tuning_curves, feature=feature, nb_bins=2)
-<<<<<<< HEAD
-        {'x':          1         2
-         0.25  1.15  2.044444
-         0.75  1.15  2.217857,
-         'y':              3
-         0.25  4.727778
-         0.75  5.421429}
-        """
-        return _MetadataMixin.groupby_apply(self, by, func, grouped_arg, **func_kwargs)
-=======
         {'x':          0         1
          0.25  1.15  2.044444
          0.75  1.15  2.217857,
@@ -1825,5 +1796,4 @@
          0.25  3.833333
          0.75  4.353571}
         """
-        return _MetadataMixin.groupby_apply(self, by, func, input_key, **func_kwargs)
->>>>>>> dd275b29
+        return _MetadataMixin.groupby_apply(self, by, func, input_key, **func_kwargs)