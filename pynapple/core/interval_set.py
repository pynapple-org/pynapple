"""
The class `IntervalSet` deals with non-overlaping epochs. `IntervalSet` objects can interact with each other or with the time series objects.
"""

import importlib
import warnings
from numbers import Number

import numpy as np
import pandas as pd
from numpy.lib.mixins import NDArrayOperatorsMixin
from tabulate import tabulate

from ._jitted_functions import (
    _jitfix_iset,
    jitdiff,
    jitin_interval,
    jitintersect,
    jitunion,
)
from .config import nap_config
from .metadata_class import _MetadataMixin, add_meta_docstring
from .time_index import TsIndex
from .utils import (
    _convert_iter_to_str,
    _get_terminal_size,
    _IntervalSetSliceHelper,
    check_filename,
    convert_to_numpy_array,
    is_array_like,
)

all_warnings = np.array(
    [
        "Some starts and ends are equal. Removing 1 microsecond!",
        "Some ends precede the relative start. Dropping them!",
        "Some starts precede the previous end. Joining them!",
        "Some epochs have no duration",
    ]
)


class IntervalSet(NDArrayOperatorsMixin, _MetadataMixin):
    """
    A class representing a (irregular) set of time intervals in elapsed time, with relative operations

    The `IntervalSet` object behaves like a numpy ndarray with the limitation that the object is not mutable.

    If start and end are not aligned, meaning that:

    1. len(start) != len(end)
    2. end[i] > start[i]
    3. start[i+1] < end[i]
    4. start and end are not sorted,

    IntervalSet will try to "fix" the data by eliminating some of the start and end data points.

    Parameters
    ----------
    start : numpy.ndarray or number or pandas.DataFrame or pandas.Series or iterable of (start, end) pairs
        Beginning of intervals.
        Alternatively, the `end` argument can be left out and `start` can be one of the following:

        - IntervalSet
        - pandas.DataFrame with columns ["start", "end"]
        - iterable of (start, end) pairs
        - a single (start, end) pair

    end : numpy.ndarray or number or pandas.Series, optional
        Ends of intervals.
    time_units : str, optional
        Time unit of the intervals ('us', 'ms', 's' [default])
    metadata: pandas.DataFrame or dict, optional
        Metadata associated with each interval. Metadata names are pulled from DataFrame columns or dictionary keys.
        The length of the metadata should match the length of the intervals.

    Raises
    ------
    RuntimeError
        If `start` and `end` arguments are of unknown type.

    Examples
    --------
    Initialize an IntervalSet with a list of start and end times:

    >>> import pynapple as nap
    >>> import numpy as np
    >>> start = [0, 10, 20]
    >>> end = [5, 12, 33]
    >>> ep = nap.IntervalSet(start=start, end=end)
    >>> ep
      index    start    end
          0        0      5
          1       10     12
          2       20     33
    shape: (3, 2), time unit: sec.

    Initialize an IntervalSet with an array of start and end pairs:

    >>> times = np.array([[0, 5], [10, 12], [20, 33]])
    >>> ep = nap.IntervalSet(times)
    >>> ep
      index    start    end
          0        0      5
          1       10     12
          2       20     33
    shape: (3, 2), time unit: sec.

    Initialize an IntervalSet with metadata:

    >>> start = [0, 10, 20]
    >>> end = [5, 12, 33]
    >>> metadata = {"label": ["a", "b", "c"]}
    >>> ep = nap.IntervalSet(start=start, end=end, metadata=metadata)
      index    start    end     label
          0        0      5     a
          1       10     12     b
          2       20     33     c
    shape: (3, 2), time unit: sec.

    Initialize an IntervalSet with a pandas DataFrame:

    >>> import pandas as pd
    >>> df = pd.DataFrame(data={"start": [0, 10, 20], "end": [5, 12, 33], "label": ["a", "b", "c"]})
    >>> ep = nap.IntervalSet(df)
    >>> ep
      index    start    end     label
          0        0      5     a
          1       10     12     b
          2       20     33     c
    shape: (3, 2), time unit: sec.

    Apply numpy functions to an IntervalSet:

    >>> ep = nap.IntervalSet(start=[0, 10], end=[5,20])
    >>> ep
      index    start    end
          0        0      5
          1       10     20
    shape: (2, 2), time unit: sec.

    >>> np.diff(ep, 1)
    UserWarning: Converting IntervalSet to numpy.array
    array([[ 5.],
            [10.]])

    Slicing an IntervalSet:

    >>> ep[:,0]
    array([ 0., 10.])

    >>> ep[0]
    start    end
    0        0      5
    shape: (1, 2)

    Modifying the `IntervalSet` will raise an error:

    >>> ep[0,0] = 1
    RuntimeError: IntervalSet is immutable. Starts and ends have been already sorted.
    """

    start: np.ndarray
    """The start times of each interval"""

    end: np.ndarray
    """The end times of each interval"""

    values: np.ndarray
    """Array of start and end times"""

    index: np.ndarray
    """Index of each interval, automatically set from 0 to n_intervals"""

    columns: np.ndarray
    """Column names of the IntervalSet, which are always ["start", "end"]"""

    nap_class: str
    """The pynapple class name"""

    def __init__(
        self,
        start,
        end=None,
        time_units="s",
        metadata=None,
    ):
        # set directly in __dict__ to avoid infinite recursion in __setattr__
        self.__dict__["_initialized"] = False
        if isinstance(start, IntervalSet):
            end = start.end.astype(np.float64)
            start = start.start.astype(np.float64)

        elif isinstance(start, pd.DataFrame):
            assert (
                "start" in start.columns and "end" in start.columns
            ), """
                DataFrame must contain columns name "start" and "end" for start and end times.                   
                """
            # try sorting the DataFrame by start times, preserving its end pair, as an effort to preserve metadata
            # since metadata would be dropped if starts and ends are sorted separately
            # note that if end times are still not sorted, metadata will be dropped
            if np.any(start["start"].diff() < 0):
                warnings.warn(
                    "DataFrame is not sorted by start times. Sorting it.", stacklevel=2
                )
                start = start.sort_values("start").reset_index(drop=True)

            metadata = start.drop(columns=["start", "end"])
            end = start["end"].values.astype(np.float64)
            start = start["start"].values.astype(np.float64)

        else:
            if end is None:
                # Require iterable of (start, end) tuples
                try:
                    start_end_array = np.array(list(start)).reshape(-1, 2)
                    start, end = zip(*start_end_array)
                except (TypeError, ValueError):
                    raise ValueError(
                        "Unable to Interpret the input. Please provide a list of start-end pairs."
                    )

            args = {"start": start, "end": end}

            for arg, data in args.items():
                if isinstance(data, Number):
                    args[arg] = np.array([data])
                elif isinstance(data, (list, tuple)):
                    args[arg] = np.ravel(np.array(data))
                elif isinstance(data, pd.Series):
                    args[arg] = data.values
                elif isinstance(data, np.ndarray):
                    args[arg] = np.ravel(data)
                elif is_array_like(data):
                    args[arg] = convert_to_numpy_array(data, arg)
                else:
                    raise RuntimeError(
                        "Unknown format for {}. Accepted formats are numpy.ndarray, list, tuple or any array-like objects.".format(
                            arg
                        )
                    )

            start = args["start"]
            end = args["end"]

            assert len(start) == len(end), "Starts end ends are not of the same length"

        start = TsIndex.format_timestamps(start, time_units)
        end = TsIndex.format_timestamps(end, time_units)

        drop_meta = False
        if not (np.diff(start) > 0).all():
            if metadata is not None:
                msg1 = "Cannot add metadata to unsorted start times. "
                msg2 = " and dropping metadata"
            else:
                msg1 = ""
                msg2 = ""
            warnings.warn(
                "start is not sorted. " + msg1 + "Sorting it" + msg2 + ".", stacklevel=2
            )
            start = np.sort(start)
            drop_meta = True

        if not (np.diff(end) > 0).all():
            if metadata is not None:
                msg1 = "Cannot add metadata to unsorted end times. "
                msg2 = " and dropping metadata"
            else:
                msg1 = ""
                msg2 = ""
            warnings.warn(
                "end is not sorted. " + msg1 + "Sorting it" + msg2 + ".", stacklevel=2
            )
            end = np.sort(end)
            drop_meta = True

        data, to_warn = _jitfix_iset(start, end)

        if np.any(to_warn):
            msg = "\n".join(all_warnings[to_warn])
            warnings.warn(msg, stacklevel=2)
            if np.any(to_warn[1:]) and (metadata is not None):
                drop_meta = True
                warnings.warn("epochs have changed, dropping metadata.", stacklevel=2)

        self.values = data
        self.index = np.arange(data.shape[0], dtype="int")
        self.columns = np.array(["start", "end"])
        self.nap_class = self.__class__.__name__
        # initialize metadata to get all attributes before setting metadata
        _MetadataMixin.__init__(self)
        self._class_attributes = self.__dir__()  # get list of all attributes
        self._class_attributes.append("_class_attributes")  # add this property
        self._initialized = True
        if (drop_meta is False) and (metadata is not None):
            self.set_info(metadata)

    def __repr__(self):
        # Start by determining how many columns and rows.
        # This can be unique for each object
        cols, rows = _get_terminal_size()
        # max_cols = np.maximum(cols // 12, 5)
        max_rows = np.maximum(rows - 10, 2)
        # By default, the first three columns should always show.

        # Adding an extra column between actual values and metadata
        try:
            metadata = self._metadata
            col_names = metadata.columns
        except Exception:
            # Necessary for backward compatibility when saving IntervalSet as pickle
            metadata = pd.DataFrame(index=self.index)
            col_names = []

        headers = ["index", "start", "end"]
        if len(col_names):
            headers += [c for c in col_names]
        bottom = f"shape: {self.shape}, time unit: sec."

        # We rarely want to print everything as it can be very big.
        if len(self) > max_rows:
            n_rows = max_rows // 2
            data = np.vstack(
                (
                    np.hstack(
                        (
                            self.index[0:n_rows, None],
                            self.values[0:n_rows],
                            _convert_iter_to_str(metadata.values[0:n_rows]),
                        ),
                        dtype=object,
                    ),
                    np.array([["..." for _ in range(len(headers))]], dtype=object),
                    np.hstack(
                        (
                            self.index[-n_rows:, None],
                            self.values[-n_rows:],
                            _convert_iter_to_str(metadata.values[-n_rows:]),
                        ),
                        dtype=object,
                    ),
                )
            )
        else:
            data = np.hstack(
                (
                    self.index[:, None],
                    self.values,
                    _convert_iter_to_str(metadata.values),
                ),
                dtype=object,
            )

        return tabulate(data, headers=headers, tablefmt="plain") + "\n" + bottom

    def __str__(self):
        return self.__repr__()

    def __len__(self):
        return len(self.values)

    def __setattr__(self, name, value):
        # necessary setter to allow metadata to be set as an attribute
        if self._initialized:
            if name in self._class_attributes:
                raise AttributeError(
                    f"Cannot set attribute '{name}'; IntervalSet is immutable. Use 'set_info()' to set '{name}' as metadata."
                )
            else:
                _MetadataMixin.__setattr__(self, name, value)
        else:
            object.__setattr__(self, name, value)

    def __getattr__(self, name):
        # Necessary for backward compatibility with pickle

        # avoid infinite recursion when pickling due to
        # self._metadata.column having attributes '__reduce__', '__reduce_ex__'
        if name in ("__getstate__", "__setstate__", "__reduce__", "__reduce_ex__"):
            raise AttributeError(name)

        try:
            metadata = self._metadata
        except Exception:
            metadata = pd.DataFrame(index=self.index)

        if name == "_metadata":
            return metadata
        elif name in metadata.columns:
            return _MetadataMixin.__getattr__(self, name)
        else:
            return super().__getattr__(name)

    def __setitem__(self, key, value):
        if key in self.columns:
            raise RuntimeError(
                "IntervalSet is immutable. Starts and ends have been already sorted."
            )
        elif isinstance(key, str):
            _MetadataMixin.__setitem__(self, key, value)
        else:
            raise RuntimeError(
                "IntervalSet is immutable. Starts and ends have been already sorted."
            )

    def __getitem__(self, key):
        if isinstance(key, str):
            # self[str]
            if key == "start":
                return self.values[:, 0]
            elif key == "end":
                return self.values[:, 1]
            elif key in self._metadata.columns:
                return _MetadataMixin.__getitem__(self, key)
            else:
                raise IndexError(
                    f"Unknown string argument. Should be in {['start', 'end'] + list(self._metadata.keys())}"
                )
        elif isinstance(key, list) and all(isinstance(x, str) for x in key):
            # self[[*str]]
            # easiest to convert to dataframe and then slice
            # in case of mixing ["start", "end"] with metadata columns
            df = self.as_dataframe()
            if all(x in key for x in ["start", "end"]):
                return IntervalSet(df[key])
            else:
                return df[key]
        elif isinstance(key, Number):
            # self[Number]
            output = self.values.__getitem__(key)
            metadata = self._metadata.iloc[key]
            return IntervalSet(start=output[0], end=output[1], metadata=metadata)
<<<<<<< HEAD
        elif isinstance(key, (slice, list, np.ndarray, pd.Series, pd.Index)):
            # self[array_like]
=======
        elif isinstance(key, (slice, list, np.ndarray)):
            # self[array_like], use iloc for metadata
            output = self.values.__getitem__(key)
            metadata = self._metadata.iloc[key].reset_index(drop=True)
            return IntervalSet(start=output[:, 0], end=output[:, 1], metadata=metadata)
        elif isinstance(key, pd.Series):
            # use loc for metadata
>>>>>>> 44933ea6
            output = self.values.__getitem__(key)
            metadata = _MetadataMixin.__getitem__(self, key).reset_index(drop=True)
            return IntervalSet(start=output[:, 0], end=output[:, 1], metadata=metadata)
        elif isinstance(key, tuple):
            if len(key) == 2:
                if isinstance(key[1], Number):
                    # self[Any, Number]
                    # allow number indexing for start and end times for backward compatibility
                    return self.values.__getitem__(key)

                elif isinstance(key[1], str):
                    # self[Any, str]
                    if key[1] == "start":
                        return self.values[key[0], 0]
                    elif key[1] == "end":
                        return self.values[key[0], 1]
                    elif key[1] in self._metadata.columns:
                        return _MetadataMixin.__getitem__(self, key)

                elif isinstance(key[1], (list, np.ndarray)):
                    if all(isinstance(x, str) for x in key[1]):
                        # self[Any, [*str]]
                        # easiest to convert to dataframe and then slice
                        # in case of mixing ["start", "end"] with metadata columns
                        df = self.as_dataframe()
                        if all(x in key[1] for x in ["start", "end"]):
                            return IntervalSet(df.loc[key])
                        else:
                            return df.loc[key]
                    elif all(isinstance(x, Number) for x in key[1]):
                        if all(x in [0, 1] for x in key[1]):
                            # self[Any, [0,1]]
                            # allow number indexing for start and end times for backward compatibility
                            output = self.values.__getitem__(key[0])
                            if isinstance(key[0], Number):
                                return IntervalSet(start=output[0], end=output[1])
                            else:
                                return IntervalSet(start=output[:, 0], end=output[:, 1])
                        else:
                            raise IndexError(
                                f"index {key[1]} out of bounds for IntervalSet axis 1 with size 2"
                            )
                    else:
                        raise IndexError(f"unknown index {key[1]} for index 2")

                elif isinstance(key[1], slice):
                    if key[1] == slice(None, None, None):
                        # self[Any, :]
                        output = self.values.__getitem__(key[0])
                        metadata = self._metadata.iloc[key[0]]

                        if isinstance(key[0], Number):
                            return IntervalSet(
                                start=output[0], end=output[1], metadata=metadata
                            )
                        else:
                            return IntervalSet(
                                start=output[:, 0],
                                end=output[:, 1],
                                metadata=metadata.reset_index(drop=True),
                            )

                    elif (key[1] == slice(0, 2, None)) or (
                        key[1] == slice(None, 2, None)
                    ):
                        # self[Any, :2]
                        # allow number indexing for start and end times for backward compatibility
                        output = self.values.__getitem__(key[0])

                        if isinstance(key[0], Number):
                            return IntervalSet(start=output[0], end=output[1])
                        else:
                            return IntervalSet(start=output[:, 0], end=output[:, 1])

                    else:
                        raise IndexError(
                            f"index {key[1]} out of bounds for IntervalSet axis 1 with size 2"
                        )

                else:
                    raise IndexError(f"unknown type {type(key[1])} for index 2")

            else:
                raise IndexError(
                    "too many indices for IntervalSet: IntervalSet is 2-dimensional"
                )
        else:
            raise IndexError(f"unknown type {type(key)} for index")

    def __array__(self, dtype=None):
        return self.values.astype(dtype)

    def __array_ufunc__(self, ufunc, method, *args, **kwargs):
        new_args = []
        for a in args:
            if isinstance(a, self.__class__):
                new_args.append(a.values)
            else:
                new_args.append(a)

        out = ufunc(*new_args, **kwargs)

        if not nap_config.suppress_conversion_warnings:
            warnings.warn(
                "Converting IntervalSet to numpy.array",
                UserWarning,
            )
        return out

    def __array_function__(self, func, types, args, kwargs):
        new_args = []
        for a in args:
            if isinstance(a, self.__class__):
                new_args.append(a.values)
            else:
                new_args.append(a)

        out = func._implementation(*new_args, **kwargs)

        if not nap_config.suppress_conversion_warnings:
            warnings.warn(
                "Converting IntervalSet to numpy.array",
                UserWarning,
            )
        return out

    @property
    def start(self):
        return self.values[:, 0]

    @property
    def end(self):
        return self.values[:, 1]

    @property
    def shape(self):
        return self.values.shape

    @property
    def ndim(self):
        return self.values.ndim

    @property
    def size(self):
        return self.values.size

    @property
    def starts(self):
        """Return the starts of the IntervalSet as a Ts object

        Returns
        -------
        Ts
            The starts of the IntervalSet
        """
        warnings.warn(
            "starts is a deprecated function. It will be removed in future versions",
            category=DeprecationWarning,
            stacklevel=2,
        )
        time_series = importlib.import_module(".time_series", "pynapple.core")
        return time_series.Ts(t=self.values[:, 0])

    @property
    def ends(self):
        """Return the ends of the IntervalSet as a Ts object

        Returns
        -------
        Ts
            The ends of the IntervalSet
        """
        warnings.warn(
            "ends is a deprecated function. It will be removed in future versions",
            category=DeprecationWarning,
            stacklevel=2,
        )
        time_series = importlib.import_module(".time_series", "pynapple.core")
        return time_series.Ts(t=self.values[:, 1])

    @property
    def loc(self):
        """
        Slicing function to add compatibility with pandas DataFrame after removing it as a super class of IntervalSet
        """
        return _IntervalSetSliceHelper(self)

    @classmethod
    def _from_npz_reader(cls, file):
        """Load an IntervalSet object from a npz file.

        The file should contain the keys 'start', 'end' and 'type'.
        The 'type' key should be 'IntervalSet'.

        Parameters
        ----------
        file : NPZFile object
            opened npz file interface.

        Returns
        -------
        IntervalSet
            The IntervalSet object
        """
        ep = cls(start=file["start"], end=file["end"])
        if "_metadata" in file:  # load metadata if it exists
            if file["_metadata"]:  # check that metadata is not empty
                metadata = pd.DataFrame.from_dict(file["_metadata"].item())
                ep.set_info(metadata)
        return ep

    def time_span(self):
        """
        Time span of the interval set.

        Returns
        -------
        out: IntervalSet
            an IntervalSet with a single interval encompassing the whole IntervalSet
        """
        if len(self.metadata_columns):
            warnings.warn(
                "metadata incompatible with time_span method. dropping metadata from result",
                UserWarning,
            )
        s = self.values[0, 0]
        e = self.values[-1, 1]
        return IntervalSet(s, e)

    def tot_length(self, time_units="s"):
        """
        Total elapsed time in the set.

        Parameters
        ----------
        time_units : None, optional
            The time units to return the result in ('us', 'ms', 's' [default])

        Returns
        -------
        out: float
            _
        """
        tot_l = np.sum(self.values[:, 1] - self.values[:, 0])
        return TsIndex.return_timestamps(np.array([tot_l]), time_units)[0]

    def intersect(self, a):
        """
        Set intersection of IntervalSet

        Parameters
        ----------
        a : IntervalSet
            the IntervalSet to intersect self with

        Returns
        -------
        out: IntervalSet
            _
        """
        start1 = self.values[:, 0]
        end1 = self.values[:, 1]
        start2 = a.values[:, 0]
        end2 = a.values[:, 1]
        s, e, m = jitintersect(start1, end1, start2, end2)
        m1 = self._metadata.loc[m[:, 0]].reset_index(drop=True)
        m2 = a._metadata.loc[m[:, 1]].reset_index(drop=True)
        return IntervalSet(s, e, metadata=m1.join(m2))

    def union(self, a):
        """
        set union of IntervalSet

        Parameters
        ----------
        a : IntervalSet
            the IntervalSet to union self with

        Returns
        -------
        out: IntervalSet
            _
        """
        if len(self.metadata_columns):
            warnings.warn(
                "metadata incompatible with union method. dropping metadata from result",
                UserWarning,
            )
        start1 = self.values[:, 0]
        end1 = self.values[:, 1]
        start2 = a.values[:, 0]
        end2 = a.values[:, 1]
        s, e = jitunion(start1, end1, start2, end2)
        return IntervalSet(s, e)

    def set_diff(self, a):
        """
        set difference of IntervalSet

        Parameters
        ----------
        a : IntervalSet
            the IntervalSet to set-substract from self

        Returns
        -------
        out: IntervalSet
            _
        """
        start1 = self.values[:, 0]
        end1 = self.values[:, 1]
        start2 = a.values[:, 0]
        end2 = a.values[:, 1]
        s, e, m = jitdiff(start1, end1, start2, end2)
        m1 = self._metadata.loc[m].reset_index(drop=True)
        return IntervalSet(s, e, metadata=m1)

    def in_interval(self, tsd):
        """
        finds out in which element of the interval set each point in a time series fits.

        NaNs for those that don't fit an interval

        Parameters
        ----------
        tsd : Tsd
            The tsd to be binned

        Returns
        -------
        out: numpy.ndarray
            an array with the interval index labels for each time stamp (NaN) for timestamps not in IntervalSet
        """
        times = tsd.index.values
        starts = self.values[:, 0]
        ends = self.values[:, 1]

        return jitin_interval(times, starts, ends)

    def drop_short_intervals(self, threshold, time_units="s"):
        """
        Drops the short intervals in the interval set with duration shorter than `threshold`.

        Parameters
        ----------
        threshold : numeric
            Time threshold for "short" intervals
        time_units : None, optional
            The time units for the treshold ('us', 'ms', 's' [default])

        Returns
        -------
        out: IntervalSet
            A copied IntervalSet with the dropped intervals
        """
        threshold = TsIndex.format_timestamps(
            np.array([threshold], dtype=np.float64), time_units
        )[0]
        return self[(self.values[:, 1] - self.values[:, 0]) > threshold]

    def drop_long_intervals(self, threshold, time_units="s"):
        """
        Drops the long intervals in the interval set with duration longer than `threshold`.

        Parameters
        ----------
        threshold : numeric
            Time threshold for "long" intervals
        time_units : None, optional
            The time units for the treshold ('us', 'ms', 's' [default])

        Returns
        -------
        out: IntervalSet
            A copied IntervalSet with the dropped intervals
        """
        threshold = TsIndex.format_timestamps(
            np.array([threshold], dtype=np.float64), time_units
        )[0]
        return self[(self.values[:, 1] - self.values[:, 0]) < threshold]

    def as_units(self, units="s"):
        """
        returns a pandas DataFrame with time expressed in the desired unit

        Parameters
        ----------
        units : None, optional
            'us', 'ms', or 's' [default]

        Returns
        -------
        out: pandas.DataFrame
            DataFrame with adjusted times
        """

        data = self.values.copy()
        data = TsIndex.return_timestamps(data, units)
        if units == "us":
            data = data.astype(np.int64)

        df = pd.DataFrame(index=self.index, data=data, columns=self.columns)

        return df

    def merge_close_intervals(self, threshold, time_units="s"):
        """
        Merges intervals that are very close.

        Parameters
        ----------
        threshold : numeric
            time threshold for the closeness of the intervals
        time_units : None, optional
            time units for the threshold ('us', 'ms', 's' [default])

        Returns
        -------
        out: IntervalSet
            a copied IntervalSet with merged intervals

        """
        if len(self.metadata_columns):
            warnings.warn(
                "metadata incompatible with merge_close_intervals method. dropping metadata from result",
                UserWarning,
            )

        if len(self) == 0:
            return IntervalSet(start=[], end=[])

        threshold = TsIndex.format_timestamps(
            np.array((threshold,), dtype=np.float64).ravel(), time_units
        )[0]
        start = self.values[:, 0]
        end = self.values[:, 1]
        tojoin = (start[1:] - end[0:-1]) > threshold
        start = np.hstack((start[0], start[1:][tojoin]))
        end = np.hstack((end[0:-1][tojoin], end[-1]))

        return IntervalSet(start=start, end=end)

    def get_intervals_center(self, alpha=0.5):
        """
        Returns by default the centers of each intervals.

        It is possible to bias the midpoint by changing the alpha parameter between [0, 1]
        For each epoch:
        t = start + (end-start)*alpha

        Parameters
        ----------
        alpha : float, optional
            The midpoint within each interval.

        Returns
        -------
        Ts
            Timestamps object
        """
        time_series = importlib.import_module(".time_series", "pynapple.core")
        starts = self.values[:, 0]
        ends = self.values[:, 1]

        if not isinstance(alpha, float):
            raise RuntimeError("Parameter alpha should be float type")

        alpha = np.clip(alpha, 0, 1)
        t = starts + (ends - starts) * alpha
        return time_series.Ts(t=t, time_support=self)

    def as_dataframe(self):
        """
        Convert the `IntervalSet` object to a pandas.DataFrame object.

        Returns
        -------
        out: pandas.DataFrame
            _
        """
        df = pd.DataFrame(data=self.values, columns=["start", "end"])
        return pd.concat([df, self._metadata], axis=1)

    def save(self, filename):
        """
        Save IntervalSet object in npz format. The file will contain the starts and ends.

        The main purpose of this function is to save small/medium sized IntervalSet
        objects. For example, you determined some epochs for one session that you want to save
        to avoid recomputing them.

        You can load the object with `nap.load_file`. Keys are 'start', 'end' and 'type'.
        See the example below.

        Parameters
        ----------
        filename : str
            The filename

        Examples
        --------
        >>> import pynapple as nap
        >>> import numpy as np
        >>> ep = nap.IntervalSet(start=[0, 10, 20], end=[5, 12, 33])
        >>> ep.save("my_ep.npz")

        To load you file, you can use the `nap.load_file` function :

        >>> ep = nap.load_file("my_path/my_ep.npz")
        >>> ep
           start   end
        0    0.0   5.0
        1   10.0  12.0
        2   20.0  33.0

        Raises
        ------
        RuntimeError
            If filename is not str, path does not exist or filename is a directory.
        """
        np.savez(
            check_filename(filename),
            start=self.values[:, 0],
            end=self.values[:, 1],
            type=np.array(["IntervalSet"], dtype=np.str_),
            _metadata=self._metadata.to_dict(),  # save metadata as dictionary
        )

        return

    def split(self, interval_size, time_units="s"):
        """Split `IntervalSet` to a new `IntervalSet` with each interval being of size `interval_size`.

        Used mostly for chunking very large dataset or looping throught multiple epoch of same duration.

        This function skips the epochs that are shorter than `interval_size`.

        Note that intervals are strictly non-overlapping in pynapple. One microsecond is removed from contiguous intervals.

        Parameters
        ----------
        interval_size : Number
            Description
        time_units : str, optional
            time units for the `interval_size` ('us', 'ms', 's' [default])

        Returns
        -------
        IntervalSet
            New `IntervalSet` with equal sized intervals

        Raises
        ------
        IOError
            If `interval_size` is not a Number or is below 0
            If `time_units` is not a string
        """
        if not isinstance(interval_size, Number):
            raise IOError("Argument interval_size should of type float or int")

        if not interval_size > 0:
            raise IOError("Argument interval_size should be strictly larger than 0")

        if not isinstance(time_units, str):
            raise IOError("Argument time_units should be of type str")

        if len(self) == 0:
            return IntervalSet(start=[], end=[])

        interval_size = TsIndex.format_timestamps(
            np.array((interval_size,), dtype=np.float64).ravel(), time_units
        )[0]

        interval_size = np.round(interval_size, nap_config.time_index_precision)

        durations = np.round(self.end - self.start, nap_config.time_index_precision)

        idxs = np.where(durations > interval_size)[0]
        size_tmp = (
            np.ceil((self.end[idxs] - self.start[idxs]) / interval_size)
        ).astype(int) + 1
        new_starts = np.full(size_tmp.sum() - size_tmp.shape[0], np.nan)
        new_ends = np.full(size_tmp.sum() - size_tmp.shape[0], np.nan)
        new_meta = np.full(size_tmp.sum() - size_tmp.shape[0], np.nan)
        i0 = 0
        for cnt, idx in enumerate(idxs):
            # repeat metainfo for each new interval
            new_meta[i0 : i0 + size_tmp[cnt] - 1] = idx
            new_starts[i0 : i0 + size_tmp[cnt] - 1] = np.arange(
                self.start[idx], self.end[idx], interval_size
            )
            new_ends[i0 : i0 + size_tmp[cnt] - 2] = new_starts[
                i0 + 1 : i0 + size_tmp[cnt] - 1
            ]
            new_ends[i0 + size_tmp[cnt] - 2] = self.end[idx]
            i0 += size_tmp[cnt] - 1
        new_starts = np.round(new_starts, nap_config.time_index_precision)
        new_ends = np.round(new_ends, nap_config.time_index_precision)

        durations = np.round(new_ends - new_starts, nap_config.time_index_precision)
        tokeep = durations >= interval_size
        new_starts = new_starts[tokeep]
        new_ends = new_ends[tokeep]
        new_meta = new_meta[tokeep]
        metadata = self._metadata.loc[new_meta].reset_index(drop=True)

        # Removing 1 microsecond to have strictly non-overlapping intervals for intervals coming from the same epoch
        new_ends -= 1e-6

        return IntervalSet(new_starts, new_ends, metadata=metadata)

    @add_meta_docstring("set_info")
    def set_info(self, metadata=None, **kwargs):
        """
        Examples
        --------
        >>> import pynapple as nap
        >>> import numpy as np
        >>> times = np.array([[0, 5], [10, 12], [20, 33]])
        >>> ep = nap.IntervalSet(times)

        To add metadata with a pandas.DataFrame:

        >>> import pandas as pd
        >>> metadata = pd.DataFrame(data=['left','right','left'], columns=['choice'])
        >>> ep.set_info(metadata)
        >>> ep
          index    start    end     choice
              0        0      5     left
              1       10     12     right
              2       20     33     left
        shape: (3, 2), time unit: sec.

        To add metadata with a dictionary:

        >>> metadata = {"reward": [1, 0, 1]}
        >>> ep.set_info(metadata)
        >>> ep
          index    start    end     choice      reward
              0        0      5     left             1
              1       10     12     right            0
              2       20     33     left             1
        shape: (3, 2), time unit: sec.

        To add metadata with a keyword argument (pd.Series, numpy.ndarray, list or tuple):

        >>> stim = pd.Series(data = [10, -23, 12])
        >>> ep.set_info(stim=stim)
        >>> ep
          index    start    end     choice      reward    stim
              0        0      5     left             1      10
              1       10     12     right            0     -23
              2       20     33     left             1      12
        shape: (3, 2), time unit: sec.

        To add metadata as an attribute:

        >>> ep.label = ["a", "b", "c"]
        >>> ep
          index    start    end     choice      reward  label
              0        0      5     left             1  a
              1       10     12     right            0  b
              2       20     33     left             1  c
        shape: (3, 2), time unit: sec.

        To add metadata as a key:

        >>> ep["error"] = [0, 0, 0]
        >>> ep
          index    start    end     choice      reward  label      error
              0        0      5     left             1  a             0
              1       10     12     right            0  b             0
              2       20     33     left             1  c             0
        shape: (3, 2), time unit: sec.

        Metadata can be overwritten:

        >>> ep.set_info(label=["x", "y", "z"])
        >>> ep
          index    start    end     choice      reward  label      error
              0        0      5     left             1  x             0
              1       10     12     right            0  y             0
              2       20     33     left             1  z             0
        shape: (3, 2), time unit: sec.
        """
        _MetadataMixin.set_info(self, metadata, **kwargs)

    @add_meta_docstring("get_info")
    def get_info(self, key):
        """
        Examples
        --------
        >>> import pynapple as nap
        >>> import numpy as np
        >>> times = np.array([[0, 5], [10, 12], [20, 33]])
        >>> metadata = {"l1": [1, 2, 3], "l2": ["x", "x", "y"]}
        >>> ep = nap.IntervalSet(tmp,metadata=metadata)

        To access a single metadata column:

        >>> ep.get_info("l1")
        0    1
        1    2
        2    3
        Name: l1, dtype: int64

        To access multiple metadata columns:

        >>> ep.get_info(["l1", "l2"])
           l1 l2
        0   1  x
        1   2  x
        2   3  y

        To access metadata of a single index:

        >>> ep.get_info(0)
        rate    0.667223
        l1             1
        l2             x
        Name: 0, dtype: object

        To access metadata of multiple indices:

        >>> ep.get_info([0, 1])
               rate  l1 l2
        0  0.667223   1  x
        1  1.334445   2  x

        To access metadata of a single index and column:

        >>> ep.get_info((0, "l1"))
        np.int64(1)

        To access metadata as an attribute:

        >>> ep.l1
        0    1
        1    2
        2    3
        Name: l1, dtype: int64

        To access metadata as a key:

        >>> ep["l1"]
        0    1
        1    2
        2    3
        Name: l1, dtype: int64

        Multiple metadata columns can be accessed as keys:

        >>> ep[["l1", "l2"]]
           l1 l2
        0   1  x
        1   2  x
        2   3  y
        """
        return _MetadataMixin.get_info(self, key)

    @add_meta_docstring("groupby")
    def groupby(self, by, get_group=None):
        """
        Examples
        --------
        >>> import pynapple as nap
        >>> import numpy as np
        >>> times = np.array([[0, 5], [10, 12], [20, 33]])
        >>> metadata = {"l1": [1, 2, 2], "l2": ["x", "x", "y"]}
        >>> ep = nap.IntervalSet(tmp,metadata=metadata)

        Grouping by a single column:

        >>> ep.groupby("l2")
        {'x': [0, 1], 'y': [2]}

        Grouping by multiple columns:

        >>> ep.groupby(["l1","l2"])
        {(1, 'x'): [0], (2, 'x'): [1], (2, 'y'): [2]}

        Filtering to a specific group using the output dictionary:

        >>> groups = ep.groupby("l2")
        >>> ep[groups["x"]]
          index    start    end    l1  l2
              0        0      5     1  x
              1       10     12     2  x
        shape: (2, 2), time unit: sec.

        Filtering to a specific group using the get_group argument:

        >>> ep.groupby("l2", get_group="x")
          index    start    end    l1  l2
              0        0      5     1  x
              1       10     12     2  x
        shape: (2, 2), time unit: sec.
        """
        return _MetadataMixin.groupby(self, by, get_group)

    @add_meta_docstring("groupby_apply")
    def groupby_apply(self, by, func, grouped_arg=None, **func_kwargs):
        """
        Examples
        --------
        >>> import pynapple as nap
        >>> import numpy as np
        >>> times = np.array([[0, 5], [10, 12], [20, 33]])
        >>> metadata = {"l1": [1, 2, 2], "l2": ["x", "x", "y"]}
        >>> ep = nap.IntervalSet(tmp,metadata=metadata)

        Apply a numpy function::

        >>> ep.groupby_apply("l2", np.mean)
        {'x': 6.75, 'y': 26.5}

        Apply a custom function:

        >>> ep.groupby_apply("l2", lambda x: x.shape[0])
        {'x': 2, 'y': 1}

        Apply a function with additional arguments:

        >>> ep.groupby_apply("l2", np.mean, axis=1)
        {'x': array([ 2.5, 11. ]), 'y': array([26.5])}

        Applying a function with additional arguments, where the grouped object is not the first argument:

        >>> tsg = nap.TsGroup(
        ...     {
        ...         1: nap.Ts(t=np.arange(0, 40)),
        ...         2: nap.Ts(t=np.arange(0, 40, 0.5), time_units="s"),
        ...         3: nap.Ts(t=np.arange(0, 40, 0.2), time_units="s"),
        ...     },
        ... )
        >>> feature = nap.Tsd(t=np.arange(40), d=np.concatenate([np.zeros(20), np.ones(20)]))
        >>> func_kwargs = {
        >>>     "group": tsg,
        >>>     "feature": feature,
        >>>     "nb_bins": 2,
        >>> }
        >>> ep.groupby_apply("l2", nap.compute_1d_tuning_curves, grouped_arg="ep", **func_kwargs)
        {'x':              1         2         3
         0.25  1.025641  1.823362  4.216524
         0.75       NaN       NaN       NaN,
         'y':              1         2         3
         0.25       NaN       NaN       NaN
         0.75  1.025641  1.978022  4.835165}
        """
        return _MetadataMixin.groupby_apply(self, by, func, grouped_arg, **func_kwargs)<|MERGE_RESOLUTION|>--- conflicted
+++ resolved
@@ -432,10 +432,6 @@
             output = self.values.__getitem__(key)
             metadata = self._metadata.iloc[key]
             return IntervalSet(start=output[0], end=output[1], metadata=metadata)
-<<<<<<< HEAD
-        elif isinstance(key, (slice, list, np.ndarray, pd.Series, pd.Index)):
-            # self[array_like]
-=======
         elif isinstance(key, (slice, list, np.ndarray)):
             # self[array_like], use iloc for metadata
             output = self.values.__getitem__(key)
@@ -443,7 +439,6 @@
             return IntervalSet(start=output[:, 0], end=output[:, 1], metadata=metadata)
         elif isinstance(key, pd.Series):
             # use loc for metadata
->>>>>>> 44933ea6
             output = self.values.__getitem__(key)
             metadata = _MetadataMixin.__getitem__(self, key).reset_index(drop=True)
             return IntervalSet(start=output[:, 0], end=output[:, 1], metadata=metadata)
