--- conflicted
+++ resolved
@@ -52,9 +52,6 @@
 from ._jitted_functions import jitdiff, jitin_interval, jitintersect, jitunion
 from .config import nap_config
 from .time_index import TsIndex
-<<<<<<< HEAD
-from .utils import _IntervalSetSliceHelper, _jitfix_iset, cast_to_numpy, is_array_like
-=======
 from .utils import (
     _get_terminal_size,
     _IntervalSetSliceHelper,
@@ -62,7 +59,6 @@
     convert_to_numpy,
     is_array_like,
 )
->>>>>>> ce38e521
 
 all_warnings = np.array(
     [
