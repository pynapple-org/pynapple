# -*- coding: utf-8 -*-
# @Author: Guillaume Viejo
# @Date:   2024-02-09 11:45:45
# @Last Modified by:   Guillaume Viejo
<<<<<<< HEAD
# @Last Modified time: 2024-04-03 11:54:27
=======
# @Last Modified time: 2024-04-04 17:04:38
>>>>>>> 4d1a5953

"""
    Utility functions
"""

import warnings
from itertools import combinations
from numbers import Number

import numpy as np
from numba import jit

from .config import nap_config

# def not_implemented_in_pynajax(func, which_in, which_out, *args, **kwargs):

#     if nap_config.backend == "jax":
#         import jax
#         import jax.numpy as jnp

#         # def wrapper(*args, **kwargs):
#         arguments, struct = jax.tree_util.tree_flatten((args, kwargs))
#         arguments[which_in] = jax.tree_map(np.asarray, arguments[which_in])
#         args, kwargs = jax.tree_util.tree_unflatten(struct, arguments)
#         out = func(*args, **kwargs)
#         out = list(out)
#         out[which_out] = jax.tree_map(jnp.asarray, out[which_out])
#         return tuple(out)
#     else:
#         # def wrapper(*args, **kwargs):
#         return func(*args, **kwargs)


def convert_to_numpy_array(array, array_name):
    """Convert any array like object to numpy ndarray.

    Parameters
    ----------
    array : ArrayLike

    array_name : str
        Array name if RuntimeError is raised

    Returns
    -------
    numpy.ndarray
        Numpy array object

    Raises
    ------
    RuntimeError
        If input can't be converted to numpy array
    """
    if isinstance(array, Number):
        return np.array([array])
    elif isinstance(array, (list, tuple)):
        return np.array(array)
    elif isinstance(array, np.ndarray):
        return array
    elif is_array_like(array):
        return cast_to_numpy(array, array_name)
    else:
        raise RuntimeError(
            "Unknown format for {}. Accepted formats are numpy.ndarray, list, tuple or any array-like objects.".format(
                array_name
            )
        )


def convert_to_jax_array(array, array_name):
    """Convert any array like object to jax Array.

    Parameters
    ----------
    array : ArrayLike

    array_name : str
        Array name if RuntimeError is raised or object is casted to numpy

    Returns
    -------
    jax.Array
        Jax array object

    Raises
    ------
    RuntimeError
        If input can't be converted to jax array
    """
    import jax.numpy as jnp

    if isinstance(array, Number):
        return jnp.array([array])
    elif isinstance(array, (list, tuple)):
        return jnp.array(array)
    elif isinstance(array, jnp.ndarray):
        return array
    elif isinstance(array, np.ndarray):
        return jnp.asarray(array)
    else:
        raise RuntimeError(
            "Unknown format for {}. Accepted formats are numpy.ndarray, list, tuple or any array-like objects.".format(
                array_name
            )
        )


def get_backend():
    """
    Return the current backend of pynapple. Possible backends are
    'numba' or 'jax'.
    """
    return nap_config.backend


def is_array_like(obj):
    """
    Check if an object is array-like.

    This function determines if an object has array-like properties.
    An object is considered array-like if it has attributes typically associated with arrays
    (such as `.shape`, `.dtype`, and `.ndim`), supports indexing, and is iterable.

    Parameters
    ----------
    obj : object
        The object to check for array-like properties.

    Returns
    -------
    bool
        True if the object is array-like, False otherwise.

    Notes
    -----
    This function uses a combination of checks for attributes (`shape`, `dtype`, `ndim`),
    indexability, and iterability to determine if the given object behaves like an array.
    It is designed to be flexible and work with various types of array-like objects, including
    but not limited to NumPy arrays and JAX arrays. However, it may not be full proof for all
    possible array-like types or objects that mimic these properties without being suitable for
    numerical operations.

    """
    # Check for array-like attributes
    has_shape = hasattr(obj, "shape")
    has_dtype = hasattr(obj, "dtype")
    has_ndim = hasattr(obj, "ndim")

    # Check for indexability (try to access the first element)
    try:
        obj[0]
        is_indexable = True
    except (TypeError, IndexError):
        is_indexable = False

    # Check for iterable property
    try:
        iter(obj)
        is_iterable = True
    except TypeError:
        is_iterable = False

    # not_tsd_type = not isinstance(obj, _AbstractTsd)

    return (
        has_shape
        and has_dtype
        and has_ndim
        and is_indexable
        and is_iterable
        # and not_tsd_type
    )


def cast_to_numpy(array, array_name):
    """
    Convert an input array-like object to a NumPy array.

    This function attempts to convert an input object to a NumPy array using `np.asarray`.
    If the input is not already a NumPy ndarray, it issues a warning indicating that a conversion
    has taken place and shows the original type of the input. This function is useful for
    ensuring compatibility with Numba operations in cases where the input might come from
    various array-like sources (for instance, jax.numpy.Array).

    Parameters
    ----------
    array : array_like
        The input object to convert. This can be any object that `np.asarray` is capable of
        converting to a NumPy array, such as lists, tuples, and other array-like objects,
        including those from libraries like JAX or TensorFlow that adhere to the array interface.
    array_name : str
        The name of the variable that we are converting, printed in the warning message.

    Returns
    -------
    ndarray
        A NumPy ndarray representation of the input `values`. If `values` is already a NumPy
        ndarray, it is returned unchanged. Otherwise, a new NumPy ndarray is created and returned.

    Warnings
    --------
    A warning is issued if the input `values` is not already a NumPy ndarray, indicating
    that a conversion has taken place and showing the original type of the input.

    """
    if (
        not isinstance(array, np.ndarray)
        and not nap_config.suppress_conversion_warnings
    ):
        original_type = type(array).__name__
        warnings.warn(
            f"Converting '{array_name}' to numpy.array. The provided array was of type '{original_type}'.",
            UserWarning,
        )
    return np.asarray(array)


def _check_time_equals(time_arrays):
    """
    Check if a list of time arrays are all equal.
    This is typically use to compare time index arrays or starts and ends of `IntervalSet`

    Parameters
    ----------
    time_arrays : list of arrays
        The time arrays to compare to each other

    Returns
    -------
    bool
        True if all equal else False

    """
    return all(
        map(
            lambda x: np.allclose(
                *x, rtol=0, atol=1 / (10**nap_config.time_index_precision)
            ),
            combinations(time_arrays, 2),
        )
    )


def _split_tsd(func, tsd, indices_or_sections, axis=0):
    """
    Wrappers of numpy split functions
    """
    if func in [np.split, np.array_split, np.vsplit] and axis == 0:
        out = func._implementation(tsd.values, indices_or_sections)
        index_list = np.split(tsd.index.values, indices_or_sections)
        kwargs = {"columns": tsd.columns.values} if hasattr(tsd, "columns") else {}
        return [tsd.__class__(t=t, d=d, **kwargs) for t, d in zip(index_list, out)]
    elif func in [np.dsplit, np.hsplit]:
        out = func._implementation(tsd.values, indices_or_sections)
        kwargs = {"columns": tsd.columns.values} if hasattr(tsd, "columns") else {}
        return [tsd.__class__(t=tsd.index, d=d, **kwargs) for d in out]
    else:
        return func._implementation(tsd.values, indices_or_sections, axis)


def _concatenate_tsd(func, *args, **kwargs):
    """
    Wrappers of concatenation functions
    """
    arrays = []
    time_indexes = []
    time_supports = []
    nap_types = []
    columns = []
    nap_class = None

    if func == np.concatenate:  # search for axis
        if "axis" not in kwargs and len(args) >= 2:  # assume second arg is axis
            if isinstance(args[1], int):
                kwargs["axis"] = args[1]
            else:
                kwargs["axis"] = 0

    for arg in args[0]:
        if all(
            map(
                lambda x: hasattr(arg, x),
                ["values", "index", "time_support", "nap_class"],
            )
        ):
            arrays.append(arg.values)
            time_indexes.append(arg.index.values)
            time_supports.append(arg.time_support)
            nap_types.append(arg.nap_class)
            nap_class = arg.__class__
            if hasattr(arg, "columns"):
                columns.append(arg.columns)
        else:
            arrays.append(arg)

    output = func._implementation(arrays, **kwargs)

    # dimension increased in the first axis
    if output.shape[0] > arrays[0].shape[0]:
        if len(time_indexes) == len(arrays) and len(time_supports) == len(arrays):
            # check if time indexes can be concatenated
            new_index = np.hstack(time_indexes)
            if np.any(np.diff(new_index) <= 0):
                raise RuntimeError(
                    "The order of the time series indexes should be strictly increasing and non overlapping."
                )
            # Joining Time support
            time_support = time_supports[0]
            for support in time_supports[1:]:
                time_support = time_support.union(support)

            new_kwargs = {"columns": columns[0]} if len(columns) else {}

            return nap_class(
                t=new_index, d=output, time_support=time_support, **new_kwargs
            )
        else:
            return output
    # dimension increased in other axis
    else:
        if len(time_indexes) == 1:
            return nap_class(t=time_indexes[0], d=output, time_support=time_supports[0])
        else:
            time_equal = _check_time_equals(time_indexes)
            support_equal = _check_time_equals([x.values for x in time_supports])

            if time_equal and support_equal:
                return nap_class(
                    t=time_indexes[0], d=output, time_support=time_supports[0]
                )
            else:
                if not time_equal and not support_equal:
                    msg = "Time indexes and time supports are not all equals up to pynapple precision. Returning numpy array!"
                elif not time_equal and support_equal:
                    msg = "Time indexes are not all equals up to pynapple precision. Returning numpy array!"
                else:
                    msg = "Time supports are not all equals up to pynapple precision. Returning numpy array!"

                warnings.warn(msg, stacklevel=2)
                return output


@jit(nopython=True)
def _jitfix_iset(start, end):
    """
    0 - > "Some starts and ends are equal. Removing 1 microsecond!",
    1 - > "Some ends precede the relative start. Dropping them!",
    2 - > "Some starts precede the previous end. Joining them!",
    3 - > "Some epochs have no duration"

    Parameters
    ----------
    start : numpy.ndarray
        Description
    end : numpy.ndarray
        Description

    Returns
    -------
    TYPE
        Description
    """
    to_warn = np.zeros(4, dtype=np.bool_)
    m = start.shape[0]
    data = np.zeros((m, 2), dtype=np.float64)
    i = 0
    ct = 0

    while i < m:
        newstart = start[i]
        newend = end[i]

        while i < m:
            if end[i] == start[i]:
                to_warn[3] = True
                i += 1
            else:
                newstart = start[i]
                newend = end[i]
                break

        while i < m:
            if end[i] < start[i]:
                to_warn[1] = True
                i += 1
            else:
                newstart = start[i]
                newend = end[i]
                break

        if i >= m:
            break

        while i < m - 1:
            if start[i + 1] < end[i]:
                to_warn[2] = True
                i += 1
                newend = max(end[i - 1], end[i])
            else:
                break

        if i < m - 1:
            if newend == start[i + 1]:
                to_warn[0] = True
                newend -= 1.0e-6

        data[ct, 0] = newstart
        data[ct, 1] = newend

        ct += 1
        i += 1

    data = data[0:ct]

    return (data, to_warn)


class _TsdFrameSliceHelper:
    def __init__(self, tsdframe):
        self.tsdframe = tsdframe

    def __getitem__(self, key):
        if hasattr(key, "__iter__") and not isinstance(key, str):
            for k in key:
                if k not in self.tsdframe.columns:
                    raise IndexError(str(k))
            index = self.tsdframe.columns.get_indexer(key)
        else:
            if key not in self.tsdframe.columns:
                raise IndexError(str(key))
            index = self.tsdframe.columns.get_indexer([key])

        if len(index) == 1:
            return self.tsdframe.__getitem__((slice(None, None, None), index[0]))
        else:
            return self.tsdframe.__getitem__(
                (slice(None, None, None), index), columns=key
            )


class _IntervalSetSliceHelper:
    """
    This class helps `IntervalSet` behaves like pandas.DataFrame for the `loc` function.

    Attributes
    ----------
    intervalset : `IntervalSet` to slice

    """

    def __init__(self, intervalset):
        """Class for `loc` slicing function

        Parameters
        ----------
        intervalset : IntervalSet

        """
        self.intervalset = intervalset

    def __getitem__(self, key):
        """Getters for `IntervalSet.loc`. Mimics pandas.DataFrame.

        Parameters
        ----------
        key : int, list or tuple

        Returns
        -------
        IntervalSet or Number or numpy.ndarray

        Raises
        ------
        IndexError

        """
        if key in ["start", "end"]:
            return self.intervalset[key]
        elif isinstance(key, list):
            return self.intervalset[key]
        elif isinstance(key, int):
            return self.intervalset.values[key]
        else:
            if isinstance(key, tuple):
                if len(key) == 2:
                    if key[1] not in ["start", "end"]:
                        raise IndexError
                    out = self.intervalset[key[0]][key[1]]
                    if len(out) == 1:
                        return out[0]
                    else:
                        return out
                else:
                    raise IndexError
            else:
                raise IndexError<|MERGE_RESOLUTION|>--- conflicted
+++ resolved
@@ -2,11 +2,7 @@
 # @Author: Guillaume Viejo
 # @Date:   2024-02-09 11:45:45
 # @Last Modified by:   Guillaume Viejo
-<<<<<<< HEAD
-# @Last Modified time: 2024-04-03 11:54:27
-=======
-# @Last Modified time: 2024-04-04 17:04:38
->>>>>>> 4d1a5953
+# @Last Modified time: 2024-04-04 17:48:48
 
 """
     Utility functions
