--- conflicted
+++ resolved
@@ -406,46 +406,8 @@
                         df.iloc[1::2].values, time_units='ms')
             self.save_nwb_intervals(isets, name)
         return isets              
-
-<<<<<<< Updated upstream
-=======
-            
-    def read_neuroscope_intervals(self, name=None, path2file=None):
-        """
-        This function reads .evt files in which odd raws indicate the beginning 
-        of the time series and the even raws are the ends. If the file is not present
-        in the nwb, it loads the events from the nwb directory.
-        
-    
-        Parameters
-        ----------
-        name: str
-            name of the .evt file. The name of the file in the loading directory should
-            be:   "Session + name + .evt", example: A0001.rem.evt
-            For using this function you just need the name between the two dots.
-        
-        path2file: str
-            Path of the file you want to load.
-    
-        Returns
-        -------
-        IntervalSet
-            Containing two columns corresponding to the start and end of the intervals.
-    
-        """
-        isets = self.load_nwb_intervals(name)
-        if str(type(isets)) !="<class 'pynapple.core.interval_set.IntervalSet'>":
-            if path2file is None and name is not None:
-                path2file = os.path.join(self.path, self.basename + "." + name + ".evt")
-            else:
-                raise RuntimeError("Please specifiy a path or name")
-            df = pd.read_csv(path2file, delimiter=' ', usecols = [0], header = None)
-            isets = nap.IntervalSet(df.iloc[::2].values, 
-                        df.iloc[1::2].values, time_units='ms')
-            self.save_nwb_intervals(isets, name)
-        return isets              
+                      
   
->>>>>>> Stashed changes
     def write_neuroscope_intervals(self, extension, isets, name):
         """Write events to load with neuroscope (e.g. ripples start and ends)
         
