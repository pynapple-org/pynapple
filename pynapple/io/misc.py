#!/usr/bin/env python

"""
Various io functions

"""
import warnings
from pathlib import Path
from xml.dom import minidom

import numpy as np
from pynwb import NWBHDF5IO
from pynwb.ecephys import LFP, ElectricalSeries

from .. import core as nap
from .cnmfe import CNMF_E, InscopixCNMFE, Minian
from .folder import Folder
from .interface_npz import NPZFile
from .interface_nwb import NWBFile
from .loader import BaseLoader
from .neurosuite import NeuroSuite
from .phy import Phy
from .suite2p import Suite2P


<<<<<<< HEAD
def load_file(path, lazy_loading=True):
=======
def load_file(path, lazy_loading=None):
>>>>>>> 408f7f2f
    """Load file. Current format supported is (npz,nwb,)

    .npz -> If the file is compatible with a pynapple format, the function will return a pynapple object.
    Otherwise, the function will return the output of numpy.load

    .nwb -> Return the pynapple.io.NWBFile class wrapping the NWBFile

    Parameters
    ----------
    path : str
        Path to the file
<<<<<<< HEAD
    lazy_loading : bool
        Lazy loading of the data, used only for NWB files
=======
    lazy_loading : bool, optional default True
        Lazy loading of the data. If not specified, the function will use the defaults
        True. Works only with NWB files.
>>>>>>> 408f7f2f

    Returns
    -------
    (Tsd, TsdFrame, Ts, IntervalSet, TsGroup, pynapple.io.NWBFile)
        One of the 5 pynapple objects or pynapple.io.NWBFile

    Raises
    ------
    FileNotFoundError
        If file is missing
    """
<<<<<<< HEAD
    if os.path.isfile(path):
        if path.endswith(".npz"):
            return NPZFile(path).load()
        elif path.endswith(".nwb"):
            return NWBFile(path, lazy_loading=lazy_loading)
        else:
            raise RuntimeError("File format not supported")
=======
    path = Path(path)
    if not path.exists():
        raise FileNotFoundError(f"File {path} does not exist")

    if path.suffix == ".npz":
        if lazy_loading:
            warnings.warn("Lazy loading is not supported for NPZ files")
        return NPZFile(path).load()

    elif path.suffix == ".nwb":
        # preserves class init default:
        kwargs_for_lazyloading = (
            {} if lazy_loading is None else {"lazy_loading": lazy_loading}
        )
        return NWBFile(path, **kwargs_for_lazyloading)
>>>>>>> 408f7f2f
    else:
        raise RuntimeError("File format not supported")


def load_folder(path):
    """Load folder containing files or other folder.
    Pynapple will walk throught the subfolders to detect compatible npz files
    or nwb files.

    Parameters
    ----------
    path : str
        Path to the folder

    Returns
    -------
    Folder
        A dictionary-like class containing all the sub-folders and compatible files (i.e. npz, nwb)

    Raises
    ------
    RuntimeError
        If folder is missing
    """
    path = Path(path)
    if not path.exists():
        raise FileNotFoundError(f"Folder {path} does not exist")
    return Folder(path)


def load_session(path, session_type=None):
    """
    %%%%%%%%%%%%%%%%%%%%%%%%%%%%%%%%%%%%%%%%%
    % WARNING : THIS FUNCTION IS DEPRECATED %
    %%%%%%%%%%%%%%%%%%%%%%%%%%%%%%%%%%%%%%%%%
    General Loader for

    - Neurosuite\n
    - Phy\n
    - Minian\n
    - Inscopix-cnmfe\n
    - Matlab-cnmfe\n
    - Suite2p
    - None for default session.

    Parameters
    ----------
    path : str, optional
        The path to load the data
    session_type : str, optional
        Can be 'neurosuite', 'phy',
        'minian', 'inscopix-cnmfe', 'cnmfe-matlab',
        'suite2p' or None for default loader.

    Returns
    -------
    Session
        A class holding all the data from the session.

    """
    path = Path(path)
    assert path.exists(), f"Folder {path} does not exist"

    if isinstance(session_type, str):
        session_type = session_type.lower()

    if session_type == "neurosuite":
        return NeuroSuite(path)

    elif session_type == "phy":
        return Phy(path)

    elif session_type == "inscopix-cnmfe":
        return InscopixCNMFE(path)

    elif session_type == "minian":
        return Minian(path)

    elif session_type == "cnmfe-matlab":
        return CNMF_E(path)

    elif session_type == "suite2p":
        return Suite2P(path)

    else:
        return BaseLoader(path)


def load_eeg(
    filepath,
    channel=None,
    n_channels=None,
    frequency=None,
    precision="int16",
    bytes_size=2,
):
    """
    Standalone function to load eeg/lfp/dat file in binary format.

    Parameters
    ----------
    filepath : str
        The path to the eeg file
    channel : int or list of int, optional
        The channel(s) to load. If None return a memory map of the dat file to avoid memory error
    n_channels : int, optional
        Number of channels
    frequency : float, optional
        Sampling rate of the file
    precision : str, optional
        The precision of the binary file
    bytes_size : int, optional
        Bytes size of the binary file

    Raises
    ------
    RuntimeError
        If can't find the lfp/eeg/dat file

    Returns
    -------
    Tsd or TsdFrame
        The lfp in a time series format

    Deleted Parameters
    ------------------
    extension : str, optional
        The file extenstion (.eeg, .dat, .lfp). Make sure the frequency match

    """
    # Need to check if a xml file exists
    filepath = Path(filepath)
    path = filepath.parent
    basename = filepath.name.split(".")[0]
    listdir = list(path.glob("*"))

    if frequency is None or n_channels is None:
        if basename + ".xml" in listdir:
            xmlpath = path / (basename + ".xml")
            xmldoc = minidom.parse(xmlpath)
        else:
            raise RuntimeError(
                "Can't find xml file; please specify sampling frequency or number of channels"
            )

        if frequency is None:
            if filepath.endswith(".dat"):
                fs_dat = int(
                    xmldoc.getElementsByTagName("acquisitionSystem")[0]
                    .getElementsByTagName("samplingRate")[0]
                    .firstChild.data
                )
                frequency = fs_dat
            elif filepath.endswith((".lfp", ".eeg")):
                fs_eeg = int(
                    xmldoc.getElementsByTagName("fieldPotentials")[0]
                    .getElementsByTagName("lfpSamplingRate")[0]
                    .firstChild.data
                )
                frequency = fs_eeg

        if n_channels is None:
            n_channels = int(
                xmldoc.getElementsByTagName("acquisitionSystem")[0]
                .getElementsByTagName("nChannels")[0]
                .firstChild.data
            )

    f = open(filepath, "rb")
    startoffile = f.seek(0, 0)
    endoffile = f.seek(0, 2)
    bytes_size = 2
    n_samples = int((endoffile - startoffile) / n_channels / bytes_size)
    duration = n_samples / frequency
    f.close()
    fp = np.memmap(filepath, np.int16, "r", shape=(n_samples, n_channels))
    timestep = np.arange(0, n_samples) / frequency

    time_support = nap.IntervalSet(start=0, end=duration, time_units="s")

    if channel is None:
        return fp
    elif type(channel) is int:
        return nap.Tsd(
            t=timestep, d=fp[:, channel], time_units="s", time_support=time_support
        )
    elif type(channel) is list:
        return nap.TsdFrame(
            t=timestep,
            d=fp[:, channel],
            time_units="s",
            time_support=time_support,
            columns=channel,
        )


def append_NWB_LFP(path, lfp, channel=None):
    """Standalone function for adding lfp/eeg to already existing nwb files.

    Parameters
    ----------
    path : str
        The path to the data. The function will looks for a nwb file in path
        or in path/pynapplenwb.
    lfp : Tsd or TsdFrame
        Description
    channel : None, optional
        channel number in int ff lfp is a Tsd

    Raises
    ------
    RuntimeError
        If can't find the nwb file \n
        If no channel is specify when passing a Tsd

    """
    path = Path(path)
    new_path = path / "pynapplenwb"
    nwb_path = ""
    try:
        nwb_path = next(new_path.glob("*.nwb"))
    except StopIteration:
        raise RuntimeError("Can't find nwb file in {}".format(path))

    if isinstance(lfp, nap.TsdFrame):
        channels = list(lfp.columns.values)
    elif isinstance(lfp, nap.Tsd):
        if isinstance(channel, int):
            channels = [channel]
        else:
            raise RuntimeError("Please specify which channel it is.")

    io = NWBHDF5IO(nwb_path, "r+")
    nwbfile = io.read()

    all_table_region = nwbfile.create_electrode_table_region(
        region=channels, description="", name="electrodes"
    )

    lfp_electrical_series = ElectricalSeries(
        name="ElectricalSeries",
        data=lfp.values,
        timestamps=lfp.index.values,
        electrodes=all_table_region,
    )

    lfp = LFP(electrical_series=lfp_electrical_series)

    ecephys_module = nwbfile.create_processing_module(
        name="ecephys", description="processed extracellular electrophysiology data"
    )
    ecephys_module.add(lfp)

    io.write(nwbfile)
    io.close()

    return<|MERGE_RESOLUTION|>--- conflicted
+++ resolved
@@ -23,11 +23,8 @@
 from .suite2p import Suite2P
 
 
-<<<<<<< HEAD
-def load_file(path, lazy_loading=True):
-=======
+
 def load_file(path, lazy_loading=None):
->>>>>>> 408f7f2f
     """Load file. Current format supported is (npz,nwb,)
 
     .npz -> If the file is compatible with a pynapple format, the function will return a pynapple object.
@@ -39,14 +36,9 @@
     ----------
     path : str
         Path to the file
-<<<<<<< HEAD
-    lazy_loading : bool
-        Lazy loading of the data, used only for NWB files
-=======
     lazy_loading : bool, optional default True
         Lazy loading of the data. If not specified, the function will use the defaults
         True. Works only with NWB files.
->>>>>>> 408f7f2f
 
     Returns
     -------
@@ -58,15 +50,6 @@
     FileNotFoundError
         If file is missing
     """
-<<<<<<< HEAD
-    if os.path.isfile(path):
-        if path.endswith(".npz"):
-            return NPZFile(path).load()
-        elif path.endswith(".nwb"):
-            return NWBFile(path, lazy_loading=lazy_loading)
-        else:
-            raise RuntimeError("File format not supported")
-=======
     path = Path(path)
     if not path.exists():
         raise FileNotFoundError(f"File {path} does not exist")
@@ -82,7 +65,6 @@
             {} if lazy_loading is None else {"lazy_loading": lazy_loading}
         )
         return NWBFile(path, **kwargs_for_lazyloading)
->>>>>>> 408f7f2f
     else:
         raise RuntimeError("File format not supported")
 
