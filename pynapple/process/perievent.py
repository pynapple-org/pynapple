--- conflicted
+++ resolved
@@ -1,4 +1,3 @@
-<<<<<<< HEAD
 """
 Functions to realign time series relative to a reference time.
 """
@@ -6,10 +5,6 @@
 import inspect
 from functools import wraps
 from numbers import Number
-=======
-"""Functions to realign time series relative to a reference time."""
->>>>>>> 48408e59
-
 import numpy as np
 
 from .. import core as nap
